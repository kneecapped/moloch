--- conflicted
+++ resolved
@@ -94,11 +94,7 @@
     moloch_session_add_protocol(session, uw);
 }
 /******************************************************************************/
-<<<<<<< HEAD
-void ntp_classify(MolochSession_t *session, const unsigned char *data, int len, int UNUSED(which), void *UNUSED(uw))
-=======
 LOCAL void ntp_classify(MolochSession_t *session, const unsigned char *data, int len, int UNUSED(which), void *UNUSED(uw))
->>>>>>> 849c55b9
 {
 
     if ((session->port1 != 123 && session->port2 != 123) ||  // ntp port
@@ -222,11 +218,7 @@
     moloch_session_add_protocol(session, "rip");
 }
 /******************************************************************************/
-<<<<<<< HEAD
-void isakmp_udp_classify(MolochSession_t *session, const unsigned char *data, int len, int UNUSED(which), void *UNUSED(uw))
-=======
 LOCAL void isakmp_udp_classify(MolochSession_t *session, const unsigned char *data, int len, int UNUSED(which), void *UNUSED(uw))
->>>>>>> 849c55b9
 {
     if (len < 18 ||
             (data[16] != 8 && data[16] != 33 && data[16] != 46) ||
