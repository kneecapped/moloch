/* Copyright 2012-2017 AOL Inc. All rights reserved.
 *
 * Licensed under the Apache License, Version 2.0 (the "License");
 * you may not use this Software except in compliance with the License.
 * You may obtain a copy of the License at
 *
 *     http://www.apache.org/licenses/LICENSE-2.0
 *
 * Unless required by applicable law or agreed to in writing, software
 * distributed under the License is distributed on an "AS IS" BASIS,
 * WITHOUT WARRANTIES OR CONDITIONS OF ANY KIND, either express or implied.
 * See the License for the specific language governing permissions and
 * limitations under the License.
 */
#include "moloch.h"
#include <sys/socket.h>
#include <arpa/inet.h>

//#define EMAILDEBUG

extern MolochConfig_t   config;
extern char            *moloch_char_to_hex;
extern unsigned char    moloch_char_to_hexstr[256][3];
extern unsigned char    moloch_hex_to_char[256][256];
extern uint32_t         pluginsCbs;

static MolochStringHashStd_t emailHeaders;

static int receivedField;
static int idField;
static int ipField;
static int hostField;
static int srcField;
static int dstField;
extern int userField;
static int hhField;
static int subField;
static int ctField;
static int md5Field;
static int sha256Field;
static int fnField;
static int uaField;
static int mvField;
static int fctField;
static int magicField;

typedef struct {
    MolochStringHead_t boundaries;
    char               state[2];
    char               needStatus[2];
    GString           *line[2];
    gint               state64[2];
    guint              save64[2];
    guint              bdatRemaining[2];
    GChecksum         *checksum[4];

    uint16_t           base64Decode:2;
    uint16_t           firstInContent:2;
    uint16_t           seenHeaders:2;
    uint16_t           inBDAT:2;
} SMTPInfo_t;

/******************************************************************************/
enum {
EMAIL_CMD,
EMAIL_CMD_RETURN,

EMAIL_AUTHLOGIN,
EMAIL_AUTHLOGIN_RETURN,

EMAIL_AUTHPLAIN,
EMAIL_AUTHPLAIN_RETURN,

EMAIL_DATA_HEADER,
EMAIL_DATA_HEADER_RETURN,
EMAIL_DATA_HEADER_DONE,
EMAIL_DATA,
EMAIL_DATA_RETURN,
EMAIL_IGNORE,
EMAIL_TLS_OK,
EMAIL_TLS_OK_RETURN,
EMAIL_TLS,
EMAIL_MIME,
EMAIL_MIME_RETURN,
EMAIL_MIME_DONE,
EMAIL_MIME_DATA,
EMAIL_MIME_DATA_RETURN
};
/******************************************************************************/
char *smtp_remove_matching(char *str, char start, char stop)
{
    while (isspace(*str))
        str++;

    if (*str == start)
        str++;

    char *startstr = str;

    while (*str && *str != stop)
        str++;
    *str = 0;

    return startstr;
}
/******************************************************************************/
void
smtp_email_add_value(MolochSession_t *session, int pos, char *s, int l)
{
    while (isspace(*s)) {
        s++;
        l--;
    }

    switch (config.fields[pos]->type) {
    case MOLOCH_FIELD_TYPE_INT:
    case MOLOCH_FIELD_TYPE_INT_ARRAY:
    case MOLOCH_FIELD_TYPE_INT_HASH:
        moloch_field_int_add(pos, session, atoi(s));
        break;
    case MOLOCH_FIELD_TYPE_STR:
    case MOLOCH_FIELD_TYPE_STR_ARRAY:
    case MOLOCH_FIELD_TYPE_STR_HASH:
        moloch_field_string_add(pos, session, s, l, TRUE);
        break;
    case MOLOCH_FIELD_TYPE_IP_GHASH:
    {
        int i;
        gchar **parts = g_strsplit(s, ",", 0);

        for (i = 0; parts[i]; i++) {
            moloch_field_ip_add_str(pos, session, parts[i]);
        }

        g_strfreev(parts);
        break;
    }
    } /* SWITCH */
}
/******************************************************************************/
char *
smtp_quoteable_decode_inplace(char *str, gsize *olen)
{
    char *start = str;
    int   ipos = 0;
    int   opos = 0;
    int   done = 0;

    while (str[ipos] && !done) {
        switch(str[ipos]) {
        case '=':
            if (str[ipos+1] && str[ipos+2] && str[ipos+1] != '\n') {
                str[opos] = moloch_hex_to_char[(unsigned char)str[ipos+1]][(unsigned char)str[ipos+2]];
                ipos += 2;
            } else {
                done = 1;
                continue;
            }
            break;
        case '_':
            str[opos] = ' ';
            break;
        case '?':
            if (str[ipos+1] == '=') {
                done = 1;
                continue;
            }
            str[opos] = str[ipos];
        default:
            str[opos] = str[ipos];
        }
        opos++;
        ipos++;
    }


    *olen = opos;
    str[opos] = 0;
    return start;
}

/******************************************************************************/
void
smtp_email_add_encoded(MolochSession_t *session, int pos, char *string, int len)
{
    /* Decode this nightmare - http://www.rfc-editor.org/rfc/rfc2047.txt */
    /* =?charset?encoding?encoded-text?= */


    char  output[0xfff];
    char *str = string;
    char *end = str + len;
    GError  *error = 0;
    gsize    bread, bwritten, olen;

    BSB bsb;
    BSB_INIT(bsb, output, sizeof(output));

    while (str < end) {
        char *startquestion = strstr(str, "=?");

        /* No encoded text, or normal text in front of encoded */
        if (!startquestion || str != startquestion) {
            int extra = 0;
            if (!startquestion)
                startquestion = end;
            else if (str + 1 == startquestion && *str == ' ') {
                // If we have " =?" don't encode space, this helps with "?= =?"
                extra = 1;
            }

            char *out = g_convert((char *)str+extra, startquestion - str-extra, "utf-8", "WINDOWS-1252", &bread, &bwritten, &error);
            if (error) {
                LOG("ERROR convering %s to utf-8 %s ", "windows-1252", error->message);
                moloch_field_string_add(pos, session, string, len, TRUE);
                g_error_free(error);
                return;
            }

            BSB_EXPORT_ptr_some(bsb, out, bwritten);
            g_free(out);

            str = startquestion;
            continue;
        }

        /* Start of encoded token */
        char *question = strchr(str+2, '?');
        if (!question) {
            moloch_field_string_add(pos, session, string, len, TRUE);
            return;
        }

        char *endquestion = strstr(question+3, "?=");
        if (!endquestion) {
            moloch_field_string_add(pos, session, string, len, TRUE);
            return;
        }

        /* str+2 - question         = charset */
        /* question+1               = encoding */
        /* question+3 - endquestion = encoded-text */

        if (question+3 == endquestion) {
            // The encoded text is empty
        } else if (*(question+1) == 'B' || *(question+1) == 'b') {
            *question = 0;
            *endquestion = 0;

            g_base64_decode_inplace(question+3, &olen);

            char *out = g_convert((char *)question+3, olen, "utf-8", str+2, &bread, &bwritten, &error);
            if (error) {
                LOG("ERROR convering %s to utf-8 %s ", str+2, error->message);
                moloch_field_string_add(pos, session, string, len, TRUE);
                g_error_free(error);
                return;
            }

            BSB_EXPORT_ptr_some(bsb, out, bwritten);
            g_free(out);
        } else if (*(question+1) == 'Q' || *(question+1) == 'q') {
            *question = 0;

            smtp_quoteable_decode_inplace(question+3, &olen);

            char *out = g_convert((char *)question+3, strlen(question+3), "utf-8", str+2, &bread, &bwritten, &error);
            if (error) {
                LOG("ERROR convering %s to utf-8 %s ", str+2, error->message);
                moloch_field_string_add(pos, session, string, len, TRUE);
                g_error_free(error);
                return;
            }

            BSB_EXPORT_ptr_some(bsb, out, bwritten);
            g_free(out);
        } else {
            moloch_field_string_add(pos, session, string, len, TRUE);
            return;
        }
        str = endquestion + 2;
    }

    if (BSB_IS_ERROR(bsb)) {
        moloch_field_string_add(pos, session, output, sizeof(output), TRUE);
    }
    else {
        moloch_field_string_add(pos, session, output, BSB_LENGTH(bsb), TRUE);
    }
}
/******************************************************************************/
void smtp_parse_email_addresses(int field, MolochSession_t *session, char *data, int len)
{
    char *end = data+len;

    while (data < end) {
        while (data < end && isspace(*data)) data++;
        char *start = data;

        /* Starts with quote is easy */
        if (data < end && *data == '"') {
            data++;
            while (data < end && *data != '"') data++;
            data++;
            while (data < end && isspace(*data)) data++;
            start = data;
        }

        while (data < end && *data != '<' && *data != ',') data++;

        if (*data == '<') {
            data++;
            start = data;
            while (data < end && *data != '>') data++;
        }

        moloch_field_string_add_lower(field, session, start, data - start);

        while (data < end && *data != ',') data++;
        if (data < end && *data == ',') data++;
    }
}
/******************************************************************************/
void smtp_parse_email_received(MolochSession_t *session, char *data, int len)
{
    char *start = data;
    char *end = data+len;

    while (data < end) {
        if (end - data > 10) {
            if (memcmp("from ", data, 5) == 0 && (data == start || data[-1] != '-')) {
                data += 5;
                while(data < end && isspace(*data)) data++;

                if (*data == '[') {
                    data++;
                    char *ipstart = data;
                    while (data < end && *data != ']') data++;
                    *data = 0;
                    data++;
                    moloch_field_ip_add_str(ipField, session, ipstart);
                    continue;
                }

                char *fromstart = data;
                while (data < end && *data != ' ' && *data != ')') {
                    if (*data == '@')
                        fromstart = data+1;
                    data++;
                }

                moloch_field_string_add_lower(hostField, session, (char *)fromstart, data-fromstart);
            } else if (memcmp("by ", data, 3) == 0) {
                data += 3;
                while(data < end && isspace(*data)) data++;
                char *fromstart = data;
                while (data < end && *data != ' ' && *data != ')') {
                    if (*data == '@')
                        fromstart = data+1;
                    data++;
                }
                moloch_field_string_add_lower(hostField, session, (char *)fromstart, data-fromstart);
            }
        }

        if (*data == '[') {
            data++;
            char *ipstart = data;
            while (data < end && *data != ']') data++;
            *data = 0;
            moloch_field_ip_add_str(ipField, session, ipstart);
        }
        data++;
    }
}
/******************************************************************************/
int smtp_parser(MolochSession_t *session, void *uw, const unsigned char *data, int remaining, int which)
{
    SMTPInfo_t           *email        = uw;
    GString              *line         = email->line[which];
    char                 *state        = &email->state[which];
    MolochString_t       *emailHeader  = 0;

#ifdef EMAILDEBUG
    LOG("EMAILDEBUG: enter %d %d %d %.*s", which, *state, email->needStatus[(which + 1) % 2], remaining, data);
#endif

    while (remaining > 0) {
        switch (*state) {
        case EMAIL_AUTHPLAIN:
        case EMAIL_AUTHLOGIN:
        case EMAIL_CMD: {
            if (*data == '\r') {
                (*state)++;
                break;
            }
            g_string_append_c(line, *data);
            break;
        }
        case EMAIL_CMD_RETURN: {
#ifdef EMAILDEBUG
            printf("%d %d cmd => %s\n", which, *state, line->str);
#endif
            if (email->needStatus[(which + 1) % 2]) {
                email->needStatus[(which + 1) % 2] = 0;
                char tag[200];
                snprintf(tag, sizeof(tag), "smtp:statuscode:%d", atoi(line->str));
                moloch_session_add_tag(session, tag);
            } else if (strncasecmp(line->str, "MAIL FROM:", 10) == 0) {
                *state = EMAIL_CMD;
                moloch_field_string_add_lower(srcField, session, smtp_remove_matching(line->str+10, '<', '>'), -1);
            } else if (strncasecmp(line->str, "RCPT TO:", 8) == 0) {
                *state = EMAIL_CMD;
                moloch_field_string_add_lower(dstField, session, smtp_remove_matching(line->str+8, '<', '>'), -1);
            } else if (strncasecmp(line->str, "DATA", 4) == 0) {
                *state = EMAIL_DATA_HEADER;
                email->seenHeaders |= (1 << which);
            } else if (strncasecmp(line->str, "BDAT", 4) == 0) {
                email->inBDAT |= (1 << which);
                email->bdatRemaining[which] = atoi(line->str+5)+1;

                if (email->seenHeaders & (1 << which))
                    *state = EMAIL_DATA;
                else {
                    email->seenHeaders |= (1 << which);
                    *state = EMAIL_DATA_HEADER;
                }
            } else if (strncasecmp(line->str, "AUTH LOGIN", 10) == 0) {
                moloch_session_add_tag(session, "smtp:authlogin");
                if (line->len > 11) {
                    gsize out_len = 0;
                    g_base64_decode_inplace(line->str+11, &out_len);
                    if (out_len > 0) {
                        moloch_field_string_add_lower(userField, session, line->str+11, out_len);
                    }
                    *state = EMAIL_CMD;
                } else {
                    *state = EMAIL_AUTHLOGIN;
                }
            } else if (strncasecmp(line->str, "AUTH PLAIN", 10) == 0) {
                moloch_session_add_tag(session, "smtp:authplain");
                if (line->len > 11) {
                    gsize out_len = 0;
                    gsize zation = 0;
                    gsize cation = 0;
                    g_base64_decode_inplace(line->str+11, &out_len);
                    zation = strlen(line->str+11);
                    if (zation < out_len) {
                        cation = strlen(line->str+11+zation+1);
                        if (cation+zation+1 < out_len) {
                            moloch_field_string_add_lower(userField, session, line->str+11+zation+1, cation);
                        }
                    }
                    *state = EMAIL_CMD;
                } else {
                    *state = EMAIL_AUTHPLAIN;
                }
            } else if (strncasecmp(line->str, "STARTTLS", 8) == 0) {
                moloch_session_add_tag(session, "smtp:starttls");
                *state = EMAIL_IGNORE;
                email->state[(which+1)%2] = EMAIL_TLS_OK;
                return 0;
            } else {
                *state = EMAIL_CMD;
            }

            g_string_truncate(line, 0);
            if (*data != '\n')
                continue;
            break;
        }
        case EMAIL_AUTHLOGIN_RETURN: {
            gsize out_len = 0;
            g_base64_decode_inplace(line->str, &out_len);
            if (out_len > 0) {
                moloch_field_string_add_lower(userField, session, line->str, out_len);
            }
            *state = EMAIL_CMD;
            break;
        }
        case EMAIL_AUTHPLAIN_RETURN: {
            gsize out_len = 0;
            gsize zation = 0;
            gsize cation = 0;
            g_base64_decode_inplace(line->str, &out_len);
            zation = strlen(line->str);
            if (zation < out_len) {
                cation = strlen(line->str+zation+1);
                if (cation+zation+1 < out_len) {
                    moloch_field_string_add_lower(userField, session, line->str+zation+1, cation);
                }
            }
            *state = EMAIL_CMD;
            break;
        }
        case EMAIL_DATA_HEADER: {
            if (*data == '\r') {
                *state = EMAIL_DATA_HEADER_RETURN;
                break;
            }
            g_string_append_c(line, *data);
            break;
        }
        case EMAIL_DATA_HEADER_RETURN: {
#ifdef EMAILDEBUG
            printf("%d %d header => %s\n", which, *state, line->str);
#endif
            if (strcmp(line->str, ".") == 0) {
                email->needStatus[which] = 1;
                *state = EMAIL_CMD;
            } else if (*line->str == 0) {
                *state = EMAIL_DATA;
                if (pluginsCbs & MOLOCH_PLUGIN_SMTP_OHC) {
                    moloch_plugins_cb_smtp_ohc(session);
                }
            } else {
                *state = EMAIL_DATA_HEADER_DONE;
            }

            if (*data != '\n')
                continue;
            break;
        }
        case EMAIL_DATA_HEADER_DONE: {
#ifdef EMAILDEBUG
            printf("%d %d header done => %s (%c)\n", which, *state, line->str, *data);
#endif
            *state = EMAIL_DATA_HEADER;

            if (*data == ' ' || *data == '\t') {
                g_string_append_c(line, ' ');
                break;
            }

            char *colon = strchr(line->str, ':');
            if (!colon) {
                g_string_truncate(line, 0);
                break;
            }

            char *lower = g_ascii_strdown(line->str, colon - line->str);
            HASH_FIND(s_, emailHeaders, lower, emailHeader);

            moloch_field_string_add(hhField, session, lower, colon - line->str, TRUE);

            if (emailHeader) {
                int cpos = colon - line->str + 1;

                if ((long)emailHeader->uw == subField) {
                    if (line->str[8] != ' ') {
                        moloch_session_add_tag(session, "smtp:missing-subject-space");
                        smtp_email_add_encoded(session, subField, line->str+8, line->len-8);
                    } else {
                        smtp_email_add_encoded(session, subField, line->str+9, line->len-9);
                    }
                } else if ((long)emailHeader->uw == dstField) {
                    smtp_parse_email_addresses(dstField, session, line->str+cpos, line->len-cpos);
                } else if ((long)emailHeader->uw == srcField) {
                    smtp_parse_email_addresses(srcField, session, line->str+cpos, line->len-cpos);
                } else if ((long)emailHeader->uw == idField) {
                    moloch_field_string_add(idField, session, smtp_remove_matching(line->str+cpos, '<', '>'), -1, TRUE);
                } else if ((long)emailHeader->uw == receivedField) {
                    smtp_parse_email_received(session, line->str+cpos, line->len-cpos);
                } else if ((long)emailHeader->uw == ctField) {
                    char *s = line->str + 13;
                    while(isspace(*s)) s++;

                    moloch_field_string_add(ctField, session, s, -1, TRUE);
                    char *boundary = (char *)moloch_memcasestr(s, line->len - (s - line->str), "boundary=", 9);
                    if (boundary) {
                        MolochString_t *string = MOLOCH_TYPE_ALLOC0(MolochString_t);
                        string->str = g_strdup(smtp_remove_matching(boundary+9, '"', '"'));
                        string->len = strlen(string->str);
                        DLL_PUSH_TAIL(s_, &email->boundaries, string);
                    }
                } else {
                    smtp_email_add_value(session, (long)emailHeader->uw, line->str + cpos , line->len - cpos);
                }
            } else {
                int i;
                for (i = 0; config.smtpIpHeaders && config.smtpIpHeaders[i]; i++) {
                    if (strcasecmp(lower, config.smtpIpHeaders[i]) == 0) {
                        int l = strlen(config.smtpIpHeaders[i]);
                        char *ip = smtp_remove_matching(line->str+l+1, '[', ']');
                        moloch_field_ip_add_str(ipField, session, ip);
                    }
                }
            }

            if (pluginsCbs & MOLOCH_PLUGIN_SMTP_OH) {
                moloch_plugins_cb_smtp_oh(session, lower, colon - line->str, colon + 1, line->len - (colon - line->str) - 1);
            }

            g_free(lower);

            g_string_truncate(line, 0);
            if (*data != '\n')
                continue;
            break;
        }
        case EMAIL_MIME_DATA:
        case EMAIL_DATA: {

            if (*data == '\r') {
                (*state)++;
                break;
            }
            g_string_append_c(line, *data);
            break;
        }
        case EMAIL_MIME_DATA_RETURN:
        case EMAIL_DATA_RETURN: {
#ifdef EMAILDEBUG
            printf("%d %d %sdata => %s\n", which, *state, (*state == EMAIL_MIME_DATA_RETURN?"mime ": ""), line->str);
#endif

            // If not in BDAT end DATA on single .
            if (!(email->inBDAT & 1 << which) && (strcmp(line->str, ".") == 0)) {
                email->needStatus[which] = 1;
                *state = EMAIL_CMD;
            } else {
                MolochString_t *string;
                gboolean        found = FALSE;

                if (line->str[0] == '-') {
                    DLL_FOREACH(s_,&email->boundaries,string) {
                        if ((int)line->len >= (int)(string->len + 2) && memcmp(line->str+2, string->str, string->len) == 0) {
                            found = TRUE;
                            break;
                        }
                    }
                }

                if (found) {
                    if (email->base64Decode & (1 << which)) {
                        const char *md5 = g_checksum_get_string(email->checksum[which]);
                        moloch_field_string_add(md5Field, session, (char*)md5, 32, TRUE);
<<<<<<< HEAD
                        const char *sha256 = g_checksum_get_string(email->checksum[which+2]);
                        moloch_field_string_add(sha256Field, session, (char*)sha256, 64, TRUE);
=======
                        if (config.supportSha256) {
                            const char *sha256 = g_checksum_get_string(email->checksum[which+2]);
                            moloch_field_string_add(sha256Field, session, (char*)sha256, 64, TRUE);
                        }
>>>>>>> e7d1ea6c
                    }
                    email->firstInContent |= (1 << which);
                    email->base64Decode &= ~(1 << which);
                    email->state64[which] = 0;
                    email->save64[which] = 0;
                    g_checksum_reset(email->checksum[which]);
<<<<<<< HEAD
                    g_checksum_reset(email->checksum[which+2]);
=======
                    if (config.supportSha256) {
                        g_checksum_reset(email->checksum[which+2]);
                    }
>>>>>>> e7d1ea6c
                    *state = EMAIL_MIME;
                } else if (*state == EMAIL_MIME_DATA_RETURN) {
                    if (email->base64Decode & (1 << which)) {
                        guchar buf[20000];
                        if (sizeof(buf) > line->len) {
                            gsize  b = g_base64_decode_step (line->str, line->len, buf,
                                                            &(email->state64[which]),
                                                            &(email->save64[which]));
                            g_checksum_update(email->checksum[which], buf, b);
<<<<<<< HEAD
                            g_checksum_update(email->checksum[which+2], buf, b);
=======
                            if (config.supportSha256) {
                                g_checksum_update(email->checksum[which+2], buf, b);
                            }
>>>>>>> e7d1ea6c

                            if (email->firstInContent & (1 << which)) {
                                email->firstInContent &= ~(1 << which);
                                moloch_parsers_magic(session, magicField, (char *)buf, b);
                            }
                        }

                    }
                    *state = EMAIL_MIME_DATA;
                } else {
                    *state = EMAIL_DATA;
                }
            }

            g_string_truncate(line, 0);
            if (*data != '\n')
                continue;
            break;
        }
        case EMAIL_IGNORE: {
            return 0;
        }
        case EMAIL_TLS_OK: {
            if (*data == '\r') {
                *state = EMAIL_TLS_OK_RETURN;
                break;
            }
            g_string_append_c(line, *data);
            break;
        }
        case EMAIL_TLS_OK_RETURN: {
#ifdef EMAILDEBUG
            printf("%d %d tls => %s\n", which, *state, line->str);
#endif
            *state = EMAIL_TLS;
            if (*data != '\n')
                continue;
            break;
        }
        case EMAIL_TLS: {
            *state = EMAIL_IGNORE;
            moloch_parsers_classify_tcp(session, data, remaining, which);
            moloch_parsers_unregister(session, email);
            return 0;
        }
        case EMAIL_MIME: {

            if (*data == '\r') {
                *state = EMAIL_MIME_RETURN;
                break;
            }
            g_string_append_c(line, *data);
            break;
        }
        case EMAIL_MIME_RETURN: {
#ifdef EMAILDEBUG
            printf("%d %d mime => %s\n", which, *state, line->str);
#endif
            if (*line->str == 0) {
                *state = EMAIL_MIME_DATA;
            } else if (strcmp(line->str, ".") == 0) {
                email->needStatus[which] = 1;
                *state = EMAIL_CMD;
            } else {
                *state = EMAIL_MIME_DONE;
            }

            if (*data != '\n')
                continue;
            break;
        }
        case EMAIL_MIME_DONE: {
#ifdef EMAILDEBUG
            printf("%d %d mime done => %s (%c)\n", which, *state, line->str, *data);
#endif
            *state = EMAIL_MIME;

            if (*data == ' ' || *data == '\t') {
                g_string_append_c(line, *data);
                break;
            }

            if (strncasecmp(line->str, "content-type:", 13) == 0) {
                char *s = line->str + 13;
                while(isspace(*s)) s++;
                char *boundary = (char *)moloch_memcasestr(s, line->len - (s - line->str), "boundary=", 9);
                if (boundary) {
                    MolochString_t *string = MOLOCH_TYPE_ALLOC0(MolochString_t);
                    string->str = g_strdup(smtp_remove_matching(boundary+9, '"', '"'));
                    string->len = strlen(string->str);
                    DLL_PUSH_TAIL(s_, &email->boundaries, string);
                }
            } else if (strncasecmp(line->str, "content-disposition:", 20) == 0) {
                char *s = line->str + 13;
                while(isspace(*s)) s++;
                char *filename = (char *)moloch_memcasestr(s, line->len - (s - line->str), "filename=", 9);
                if (filename) {
                    char *matching = smtp_remove_matching(filename+9, '"', '"');
                    smtp_email_add_encoded(session, fnField, matching, strlen(matching));
                }
            } else if (strncasecmp(line->str, "content-transfer-encoding:", 26) == 0) {
                if(moloch_memcasestr(line->str+26, line->len - 26, "base64", 6)) {
                    email->base64Decode |= (1 << which);
                }
            }

            g_string_truncate(line, 0);
            if (*data != '\n')
                continue;
            break;
        }
        }
        data++;
        remaining--;

        if (email->inBDAT & 1 << which) {
            email->bdatRemaining[which]--;
            if (email->bdatRemaining[which] == 0) {
#ifdef EMAILDEBUG
                printf("%d %d reseting to CMD %s\n", which, *state, line->str);
#endif
                *state = EMAIL_CMD;
                email->inBDAT &=  ~(1 << which);
            }
        }
    }

    return 0;
}
/******************************************************************************/
void smtp_free(MolochSession_t UNUSED(*session), void *uw)
{
    SMTPInfo_t            *email          = uw;

    MolochString_t *string;

    g_string_free(email->line[0], TRUE);
    g_string_free(email->line[1], TRUE);

    g_checksum_free(email->checksum[0]);
    g_checksum_free(email->checksum[1]);
<<<<<<< HEAD
    g_checksum_free(email->checksum[2]);
    g_checksum_free(email->checksum[3]);
=======
    if (config.supportSha256) {
        g_checksum_free(email->checksum[2]);
        g_checksum_free(email->checksum[3]);
    }
>>>>>>> e7d1ea6c

    while (DLL_POP_HEAD(s_, &email->boundaries, string)) {
        g_free(string->str);
        MOLOCH_TYPE_FREE(MolochString_t, string);
    }

    MOLOCH_TYPE_FREE(SMTPInfo_t, email);
}
/******************************************************************************/
void smtp_classify(MolochSession_t *session, const unsigned char *data, int len, int UNUSED(which), void *UNUSED(uw))
{
    if (len < 5)
        return;

    if (memcmp("HELO ", data, 5) == 0 ||
        memcmp("EHLO ", data, 5) == 0 ||
        (memcmp("220 ", data, 4) == 0 &&
         g_strstr_len((char *)data, len, "SMTP") != 0)) {

        if (moloch_session_has_protocol(session, "smtp"))
            return;

        moloch_session_add_protocol(session, "smtp");

        SMTPInfo_t *email = MOLOCH_TYPE_ALLOC0(SMTPInfo_t);

        email->line[0] = g_string_sized_new(100);
        email->line[1] = g_string_sized_new(100);

        email->checksum[0] = g_checksum_new(G_CHECKSUM_MD5);
        email->checksum[1] = g_checksum_new(G_CHECKSUM_MD5);
<<<<<<< HEAD
        email->checksum[2] = g_checksum_new(G_CHECKSUM_SHA256);
        email->checksum[3] = g_checksum_new(G_CHECKSUM_SHA256);
=======
        if (config.supportSha256) {
            email->checksum[2] = g_checksum_new(G_CHECKSUM_SHA256);
            email->checksum[3] = g_checksum_new(G_CHECKSUM_SHA256);
        }
>>>>>>> e7d1ea6c

        DLL_INIT(s_, &(email->boundaries));

        moloch_parsers_register(session, smtp_parser, email, smtp_free);
    }
}
/******************************************************************************/
void moloch_parser_init()
{
    hostField = moloch_field_define("email", "lotermfield",
        "host.email", "Hostname", "email.host",
        "Email hostnames",
        MOLOCH_FIELD_TYPE_STR_HASH,  MOLOCH_FIELD_FLAG_CNT,
        "aliases", "[\"email.host\"]",
        "requiredRight", "emailSearch",
        "category", "host",
        NULL);

    uaField = moloch_field_define("email", "termfield",
        "email.x-mailer", "X-Mailer Header", "email.useragent",
        "Email X-Mailer header",
        MOLOCH_FIELD_TYPE_STR_HASH,  MOLOCH_FIELD_FLAG_CNT,
        "requiredRight", "emailSearch",
        NULL);

    srcField = moloch_field_define("email", "lotermfield",
        "email.src", "Sender", "email.src",
        "Email from address",
        MOLOCH_FIELD_TYPE_STR_HASH,  MOLOCH_FIELD_FLAG_CNT,
        "requiredRight", "emailSearch",
        "category", "user",
        NULL);

    dstField = moloch_field_define("email", "lotermfield",
        "email.dst", "Receiver", "email.dst",
        "Email to address",
        MOLOCH_FIELD_TYPE_STR_HASH,  MOLOCH_FIELD_FLAG_CNT,
        "requiredRight", "emailSearch",
        "category", "user",
        NULL);

    subField = moloch_field_define("email", "termfield",
        "email.subject", "Subject", "email.subject",
        "Email subject header",
        MOLOCH_FIELD_TYPE_STR_HASH,  MOLOCH_FIELD_FLAG_CNT | MOLOCH_FIELD_FLAG_FORCE_UTF8,
        "requiredRight", "emailSearch",
        NULL);

    idField = moloch_field_define("email", "termfield",
        "email.message-id", "Id", "email.id",
        "Email Message-Id header",
        MOLOCH_FIELD_TYPE_STR_HASH,  MOLOCH_FIELD_FLAG_CNT,
        "requiredRight", "emailSearch",
        NULL);

    ctField = moloch_field_define("email", "termfield",
        "email.content-type", "Content-Type", "email.contentType",
        "Email content-type header",
        MOLOCH_FIELD_TYPE_STR_HASH,  MOLOCH_FIELD_FLAG_CNT,
        "requiredRight", "emailSearch",
        NULL);

    mvField = moloch_field_define("email", "termfield",
        "email.mime-version", "Mime-Version", "email.mimeVersion",
        "Email Mime-Header header",
        MOLOCH_FIELD_TYPE_STR_HASH,  MOLOCH_FIELD_FLAG_CNT,
        "requiredRight", "emailSearch",
        NULL);

    fnField = moloch_field_define("email", "termfield",
        "email.fn", "Filenames", "email.filename",
        "Email attachment filenames",
        MOLOCH_FIELD_TYPE_STR_HASH,  MOLOCH_FIELD_FLAG_CNT,
        "requiredRight", "emailSearch",
        NULL);

    md5Field = moloch_field_define("email", "termfield",
        "email.md5", "Attach MD5s", "email.md5",
        "Email attachment MD5s",
        MOLOCH_FIELD_TYPE_STR_HASH,  MOLOCH_FIELD_FLAG_CNT,
        "requiredRight", "emailSearch",
        "category", "md5",
        NULL);

<<<<<<< HEAD
    sha256Field = moloch_field_define("email", "termfield",
        "email.sha256", "Attach SHA256s", "email.sha256",
        "Email attachment SHA256s",
        MOLOCH_FIELD_TYPE_STR_HASH,  MOLOCH_FIELD_FLAG_CNT,
        "requiredRight", "emailSearch",
        "category", "sha256",
        NULL);
=======
    if (config.supportSha256) {
        sha256Field = moloch_field_define("email", "termfield",
            "email.sha256", "Attach SHA256s", "email.sha256",
            "Email attachment SHA256s",
            MOLOCH_FIELD_TYPE_STR_HASH,  MOLOCH_FIELD_FLAG_CNT,
            "requiredRight", "emailSearch",
            "category", "sha256",
            "disabled", "true",
            NULL);
    }
>>>>>>> e7d1ea6c

    fctField = moloch_field_define("email", "termfield",
        "email.file-content-type", "Attach Content-Type", "email.fileContentType",
        "Email attachment content types",
        MOLOCH_FIELD_TYPE_STR_HASH,  MOLOCH_FIELD_FLAG_CNT,
        "requiredRight", "emailSearch",
        NULL);

    ipField = moloch_field_define("email", "ip",
        "ip.email", "IP", "email.ip",
        "Email IP address",
        MOLOCH_FIELD_TYPE_IP_GHASH,   MOLOCH_FIELD_FLAG_CNT | MOLOCH_FIELD_FLAG_IPPRE,
        "requiredRight", "emailSearch",
        "category", "ip",
        NULL);

    hhField = moloch_field_define("email", "lotermfield",
        "email.has-header", "Header", "email.header",
        "Email has the header set",
        MOLOCH_FIELD_TYPE_STR_HASH,  MOLOCH_FIELD_FLAG_CNT,
        "requiredRight", "emailSearch",
        NULL);

    magicField = moloch_field_define("email", "termfield",
        "email.bodymagic", "Body Magic", "email.bodyMagic",
        "The content type of body determined by libfile/magic",
        MOLOCH_FIELD_TYPE_STR_HASH,  MOLOCH_FIELD_FLAG_CNT,
        NULL);

    HASH_INIT(s_, emailHeaders, moloch_string_hash, moloch_string_cmp);
    moloch_config_add_header(&emailHeaders, "cc", dstField);
    moloch_config_add_header(&emailHeaders, "to", dstField);
    moloch_config_add_header(&emailHeaders, "from", srcField);
    moloch_config_add_header(&emailHeaders, "message-id", idField);
    moloch_config_add_header(&emailHeaders, "content-type", ctField);
    moloch_config_add_header(&emailHeaders, "subject", subField);
    moloch_config_add_header(&emailHeaders, "x-mailer", uaField);
    moloch_config_add_header(&emailHeaders, "user-agent", uaField);
    moloch_config_add_header(&emailHeaders, "mime-version", mvField);
    moloch_config_add_header(&emailHeaders, "received", receivedField);
    moloch_config_load_header("headers-email", "email", "Email header ", "email.", "email.header-", &emailHeaders, 0);

    if (config.parseSMTP) {
        moloch_parsers_classifier_register_tcp("smtp", NULL, 0, (unsigned char*)"HELO", 4, smtp_classify);
        moloch_parsers_classifier_register_tcp("smtp", NULL, 0, (unsigned char*)"EHLO", 4, smtp_classify);
        moloch_parsers_classifier_register_tcp("smtp", NULL, 0, (unsigned char*)"220 ", 4, smtp_classify);
    }
}<|MERGE_RESOLUTION|>--- conflicted
+++ resolved
@@ -635,28 +635,19 @@
                     if (email->base64Decode & (1 << which)) {
                         const char *md5 = g_checksum_get_string(email->checksum[which]);
                         moloch_field_string_add(md5Field, session, (char*)md5, 32, TRUE);
-<<<<<<< HEAD
-                        const char *sha256 = g_checksum_get_string(email->checksum[which+2]);
-                        moloch_field_string_add(sha256Field, session, (char*)sha256, 64, TRUE);
-=======
                         if (config.supportSha256) {
                             const char *sha256 = g_checksum_get_string(email->checksum[which+2]);
                             moloch_field_string_add(sha256Field, session, (char*)sha256, 64, TRUE);
                         }
->>>>>>> e7d1ea6c
                     }
                     email->firstInContent |= (1 << which);
                     email->base64Decode &= ~(1 << which);
                     email->state64[which] = 0;
                     email->save64[which] = 0;
                     g_checksum_reset(email->checksum[which]);
-<<<<<<< HEAD
-                    g_checksum_reset(email->checksum[which+2]);
-=======
                     if (config.supportSha256) {
                         g_checksum_reset(email->checksum[which+2]);
                     }
->>>>>>> e7d1ea6c
                     *state = EMAIL_MIME;
                 } else if (*state == EMAIL_MIME_DATA_RETURN) {
                     if (email->base64Decode & (1 << which)) {
@@ -666,13 +657,9 @@
                                                             &(email->state64[which]),
                                                             &(email->save64[which]));
                             g_checksum_update(email->checksum[which], buf, b);
-<<<<<<< HEAD
-                            g_checksum_update(email->checksum[which+2], buf, b);
-=======
                             if (config.supportSha256) {
                                 g_checksum_update(email->checksum[which+2], buf, b);
                             }
->>>>>>> e7d1ea6c
 
                             if (email->firstInContent & (1 << which)) {
                                 email->firstInContent &= ~(1 << which);
@@ -814,15 +801,10 @@
 
     g_checksum_free(email->checksum[0]);
     g_checksum_free(email->checksum[1]);
-<<<<<<< HEAD
-    g_checksum_free(email->checksum[2]);
-    g_checksum_free(email->checksum[3]);
-=======
     if (config.supportSha256) {
         g_checksum_free(email->checksum[2]);
         g_checksum_free(email->checksum[3]);
     }
->>>>>>> e7d1ea6c
 
     while (DLL_POP_HEAD(s_, &email->boundaries, string)) {
         g_free(string->str);
@@ -854,15 +836,10 @@
 
         email->checksum[0] = g_checksum_new(G_CHECKSUM_MD5);
         email->checksum[1] = g_checksum_new(G_CHECKSUM_MD5);
-<<<<<<< HEAD
-        email->checksum[2] = g_checksum_new(G_CHECKSUM_SHA256);
-        email->checksum[3] = g_checksum_new(G_CHECKSUM_SHA256);
-=======
         if (config.supportSha256) {
             email->checksum[2] = g_checksum_new(G_CHECKSUM_SHA256);
             email->checksum[3] = g_checksum_new(G_CHECKSUM_SHA256);
         }
->>>>>>> e7d1ea6c
 
         DLL_INIT(s_, &(email->boundaries));
 
@@ -947,15 +924,6 @@
         "category", "md5",
         NULL);
 
-<<<<<<< HEAD
-    sha256Field = moloch_field_define("email", "termfield",
-        "email.sha256", "Attach SHA256s", "email.sha256",
-        "Email attachment SHA256s",
-        MOLOCH_FIELD_TYPE_STR_HASH,  MOLOCH_FIELD_FLAG_CNT,
-        "requiredRight", "emailSearch",
-        "category", "sha256",
-        NULL);
-=======
     if (config.supportSha256) {
         sha256Field = moloch_field_define("email", "termfield",
             "email.sha256", "Attach SHA256s", "email.sha256",
@@ -966,7 +934,6 @@
             "disabled", "true",
             NULL);
     }
->>>>>>> e7d1ea6c
 
     fctField = moloch_field_define("email", "termfield",
         "email.file-content-type", "Attach Content-Type", "email.fileContentType",
