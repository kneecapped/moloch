/* wise.c  -- With Intelligence See Everything
 *
 *  Simple plugin that queries the wise service for
 *  ips, domains, email, and md5s which can use various
 *  services to return data.  It caches all the results.
 *
 * Copyright 2012-2017 AOL Inc. All rights reserved.
 *
 * Licensed under the Apache License, Version 2.0 (the "License");
 * you may not use this Software except in compliance with the License.
 * You may obtain a copy of the License at
 *
 *     http://www.apache.org/licenses/LICENSE-2.0
 *
 * Unless required by applicable law or agreed to in writing, software
 * distributed under the License is distributed on an "AS IS" BASIS,
 * WITHOUT WARRANTIES OR CONDITIONS OF ANY KIND, either express or implied.
 * See the License for the specific language governing permissions and
 * limitations under the License.
 */
#include "moloch.h"
#include <sys/socket.h>
#include <netinet/in.h>
#include <arpa/inet.h>

extern MolochConfig_t        config;

LOCAL void                 *wiseService;

LOCAL uint32_t              maxConns;
LOCAL uint32_t              maxRequests;
LOCAL uint32_t              maxCache;
LOCAL uint32_t              cacheSecs;
LOCAL char                  tcpTuple;
LOCAL char                  udpTuple;

LOCAL int                   httpHostField;
LOCAL int                   httpXffField;
LOCAL int                   httpMd5Field;
LOCAL int                   httpSha256Field;
LOCAL int                   emailMd5Field;
LOCAL int                   emailSha256Field;
LOCAL int                   emailSrcField;
LOCAL int                   emailDstField;
LOCAL int                   dnsHostField;
LOCAL int                   tagsField;
LOCAL int                   httpUrlField;
LOCAL int                   protocolField;
LOCAL int                   ja3Field;

LOCAL uint32_t              fieldsTS;
LOCAL int                   fieldsMap[256];

LOCAL uint32_t              inflight;

LOCAL const int validDNS[256] = {
    ['-'] = 1,
    ['_'] = 1,
    ['a' ... 'z'] = 1,
    ['A' ... 'Z'] = 1,
    ['0' ... '9'] = 1
};

#define INTEL_TYPE_IP      0
#define INTEL_TYPE_DOMAIN  1
#define INTEL_TYPE_MD5     2
#define INTEL_TYPE_EMAIL   3
#define INTEL_TYPE_URL     4
#define INTEL_TYPE_TUPLE   5
#define INTEL_TYPE_JA3     6
#define INTEL_TYPE_SHA256  7
#define INTEL_TYPE_SIZE    8

LOCAL char *wiseStrings[] = {"ip", "domain", "md5", "email", "url", "tuple", "ja3", "sha256"};

#define INTEL_STAT_LOOKUP     0
#define INTEL_STAT_CACHE      1
#define INTEL_STAT_REQUEST    2
#define INTEL_STAT_INPROGRESS 3
#define INTEL_STAT_FAIL       4
#define INTEL_STAT_SIZE       5

LOCAL uint32_t stats[INTEL_TYPE_SIZE][INTEL_STAT_SIZE];
/******************************************************************************/
typedef struct wiseitem {
    struct wiseitem      *wih_next, *wih_prev;
    struct wiseitem      *wil_next, *wil_prev;
    uint32_t              wih_bucket;
    uint32_t              wih_hash;

    MolochFieldOps_t      ops;
    MolochSession_t     **sessions;
    char                 *key;

    uint32_t              loadTime;
    uint16_t              sessionsSize;
    uint16_t              numSessions;
    char                  type;
} WiseItem_t;

typedef struct wiseitem_head {
    struct wiseitem      *wih_next, *wih_prev;
    struct wiseitem      *wil_next, *wil_prev;
    short                 wih_bucket;
    uint32_t              wih_count;
    uint32_t              wil_count;
} WiseItemHead_t;

typedef struct wiserequest {
    BSB          bsb;
    WiseItem_t  *items[256];
    int          numItems;
} WiseRequest_t;

typedef HASH_VAR(h_, WiseItemHash_t, WiseItemHead_t, 199337);

WiseItemHash_t itemHash[INTEL_TYPE_SIZE];
WiseItemHead_t itemList[INTEL_TYPE_SIZE];

LOCAL MOLOCH_LOCK_DEFINE(item);

/******************************************************************************/
LOCAL WiseRequest_t *iRequest = 0;
LOCAL MOLOCH_LOCK_DEFINE(iRequest);
LOCAL char          *iBuf = 0;

/******************************************************************************/
int wise_item_cmp(const void *keyv, const void *elementv)
{
    char *key = (char*)keyv;
    WiseItem_t *element = (WiseItem_t *)elementv;

    return strcmp(key, element->key) == 0;
}
/******************************************************************************/
void wise_print_stats()
{
    int i;
    for (i = 0; i < INTEL_TYPE_SIZE; i++) {
        LOG("%8s lookups:%7d cache:%7d requests:%7d inprogress:%7d fail:%7d hash:%7d list:%7d",
            wiseStrings[i],
            stats[i][0],
            stats[i][1],
            stats[i][2],
            stats[i][3],
            stats[i][4],
            HASH_COUNT(wih_, itemHash[i]),
            DLL_COUNT(wil_, &itemList[i]));
    }
}
/******************************************************************************/
void wise_load_fields()
{
    char                key[500];
    int                 key_len;

    memset(fieldsMap, -1, sizeof(fieldsMap));

    key_len = snprintf(key, sizeof(key), "/fields");
    size_t         data_len;
    unsigned char *data = moloch_http_send_sync(wiseService, "GET", key, key_len, NULL, 0, NULL, &data_len);;

    BSB bsb;
    BSB_INIT(bsb, data, data_len);

    int ver = -1, cnt = 0;
    BSB_IMPORT_u32(bsb, fieldsTS);
    BSB_IMPORT_u32(bsb, ver);
    BSB_IMPORT_u08(bsb, cnt);

    if (ver != 0) {
        LOGEXIT("Unsupported wise return value %d", ver);
    }

    int i;
    for (i = 0; i < cnt; i++) {
        int len = 0;
        BSB_IMPORT_u16(bsb, len); // len includes NULL terminated
        fieldsMap[i] = moloch_field_define_text((char*)BSB_WORK_PTR(bsb), NULL);
        if (fieldsMap[i] == -1)
            fieldsTS = 0;
        if (config.debug)
            LOG("%d %d %s", i, fieldsMap[i], BSB_WORK_PTR(bsb));
        BSB_IMPORT_skip(bsb, len);
    }
    free(data);
}
/******************************************************************************/
void wise_session_cmd_cb(MolochSession_t *session, gpointer uw1, gpointer UNUSED(uw2))
{
    WiseItem_t    *wi = uw1;

    if (wi) {
        moloch_field_ops_run(session, &wi->ops);
    }
    moloch_session_decr_outstanding(session);
}
/******************************************************************************/
void wise_free_item_unlocked(WiseItem_t *wi)
{
    int i;
    HASH_REMOVE(wih_, itemHash[(int)wi->type], wi);
    if (wi->sessions) {
        for (i = 0; i < wi->numSessions; i++) {
            moloch_session_add_cmd(wi->sessions[i], MOLOCH_SES_CMD_FUNC, NULL, NULL, wise_session_cmd_cb);
        }
        g_free(wi->sessions);
        wi->sessions = 0;
    }
    g_free(wi->key);
    moloch_field_ops_free(&wi->ops);
    MOLOCH_TYPE_FREE(WiseItem_t, wi);
}
/******************************************************************************/
void wise_cb(int UNUSED(code), unsigned char *data, int data_len, gpointer uw)
{

    BSB             bsb;
    WiseRequest_t *request = uw;
    int             i;

    inflight -= request->numItems;

    BSB_INIT(bsb, data, data_len);

    uint32_t fts = 0, ver = 0xffffffff;
    BSB_IMPORT_u32(bsb, fts);
    BSB_IMPORT_u32(bsb, ver);

    if (BSB_IS_ERROR(bsb) || ver != 0) {
        MOLOCH_LOCK(item);
        for (i = 0; i < request->numItems; i++) {
            wise_free_item_unlocked(request->items[i]);
        }
        MOLOCH_UNLOCK(item);
        MOLOCH_TYPE_FREE(WiseRequest_t, request);
        return;
    }

    if (fts != fieldsTS)
        wise_load_fields();

    struct timeval currentTime;
    gettimeofday(&currentTime, NULL);

    for (i = 0; i < request->numItems; i++) {
        WiseItem_t    *wi = request->items[i];
        int numOps = 0;
        BSB_IMPORT_u08(bsb, numOps);

        moloch_field_ops_init(&wi->ops, numOps, MOLOCH_FIELD_OPS_FLAGS_COPY);
        if (numOps > 0) {
            int i;
            for (i = 0; i < numOps; i++) {

                int rfield = 0;
                BSB_IMPORT_u08(bsb, rfield);
                int fieldPos = fieldsMap[rfield];

                int len = 0;
                BSB_IMPORT_u08(bsb, len);
                char *str = (char*)BSB_WORK_PTR(bsb);
                BSB_IMPORT_skip(bsb, len);

                if (fieldPos == -1) {
                    LOG("Couldn't find pos %d", rfield);
                    continue;
                }

                moloch_field_ops_add(&wi->ops, fieldPos, str, len - 1);
            }
        }

        wi->loadTime = currentTime.tv_sec;

        MOLOCH_LOCK(item);
        int s;
        for (s = 0; s < wi->numSessions; s++) {
            moloch_session_add_cmd(wi->sessions[s], MOLOCH_SES_CMD_FUNC, wi, NULL, wise_session_cmd_cb);
        }
        g_free(wi->sessions);
        wi->sessions = 0;
        wi->numSessions = 0;

        DLL_PUSH_HEAD(wil_, &itemList[(int)wi->type], wi);
        // Cache needs to be reduced
        if (itemList[(int)wi->type].wil_count > maxCache) {
            DLL_POP_TAIL(wil_, &itemList[(int)wi->type], wi);
            wise_free_item_unlocked(wi);
        }
        MOLOCH_UNLOCK(item);
    }
    MOLOCH_TYPE_FREE(WiseRequest_t, request);
}
/******************************************************************************/
void wise_lookup(MolochSession_t *session, WiseRequest_t *request, char *value, int type)
{

    if (*value == 0)
        return;

    if (request->numItems >= 256)
        return;

    MOLOCH_LOCK(item);

    static int lookups = 0;
    WiseItem_t *wi;

    lookups++;
    if ((lookups % 10000) == 0)
        wise_print_stats();

    stats[type][INTEL_STAT_LOOKUP]++;

    HASH_FIND(wih_, itemHash[type], value, wi);

    if (wi) {
        // Already being looked up
        if (wi->sessions) {
            if (wi->numSessions >= 4096) {
                stats[type][INTEL_STAT_FAIL]++;
                goto cleanup;
            }

            if (wi->numSessions >= wi->sessionsSize) {
                wi->sessionsSize = MIN(wi->sessionsSize*2, 4096);
                wi->sessions = realloc(wi->sessions, sizeof(MolochSession_t *) * wi->sessionsSize);
            }
            wi->sessions[wi->numSessions++] = session;
            moloch_session_incr_outstanding(session);
            stats[type][INTEL_STAT_INPROGRESS]++;
            goto cleanup;
        }

        struct timeval currentTime;
        gettimeofday(&currentTime, NULL);

        if (wi->loadTime + cacheSecs > currentTime.tv_sec) {
            moloch_field_ops_run(session, &wi->ops);
            stats[type][INTEL_STAT_CACHE]++;
            goto cleanup;
        }

        /* Had it in cache, but it is too old */
        DLL_REMOVE(wil_, &itemList[type], wi);
        moloch_field_ops_free(&wi->ops);
    } else {
        // Know nothing about it
        wi = MOLOCH_TYPE_ALLOC0(WiseItem_t);
        wi->key          = g_strdup(value);
        wi->type         = type;
        wi->sessionsSize = 4;
        HASH_ADD(wih_, itemHash[type], wi->key, wi);
    }

    wi->sessions = malloc(sizeof(MolochSession_t *) * wi->sessionsSize);
    wi->sessions[wi->numSessions++] = session;
    moloch_session_incr_outstanding(session);

    stats[type][INTEL_STAT_REQUEST]++;

    BSB_EXPORT_u08(request->bsb, type);
    int len = strlen(value);
    BSB_EXPORT_u16(request->bsb, len);
    BSB_EXPORT_ptr(request->bsb, value, len);

    request->items[request->numItems++] = wi;

cleanup:
    MOLOCH_UNLOCK(item);
}
/******************************************************************************/
void wise_lookup_domain(MolochSession_t *session, WiseRequest_t *request, char *domain)
{
    unsigned char *end = (unsigned char*)domain;
    unsigned char *colon = 0;
    int            period = 0;

    while (*end) {
        if (!validDNS[*end]) {
            if (*end == '.') {
                period++;
                end++;
                continue;
            }
            if (*end == ':') {
                colon = end;
                *colon = 0;
                break;
            }
            if (config.debug) {
                LOG("Invalid DNS: %s", domain);
            }
            return;
        }
        end++;
    }

    if (period == 0) {
        if (config.debug) {
            LOG("Invalid DNS: %s", domain);
        }
        return;
    }

    // Last character is digit, can't be a domain, so either ip or bogus
    if (isdigit(*(end-1))) {
        struct in_addr addr;
        if (inet_pton(AF_INET, domain, &addr) == 1) {
            wise_lookup(session, request, domain, INTEL_TYPE_IP);
        }
        return;
    }

    wise_lookup(session, request, domain, INTEL_TYPE_DOMAIN);

    if (colon)
        *colon = ':';
}
/******************************************************************************/
void wise_lookup_ip(MolochSession_t *session, WiseRequest_t *request, uint32_t ip)
{
    char ipstr[18];

    snprintf(ipstr, sizeof(ipstr), "%d.%d.%d.%d", ip & 0xff, (ip >> 8) & 0xff, (ip >> 16) & 0xff, (ip >> 24) & 0xff);

    wise_lookup(session, request, ipstr, INTEL_TYPE_IP);
}
/******************************************************************************/
void wise_lookup_tuple(MolochSession_t *session, WiseRequest_t *request)
{
    char    str[1000];
    BSB     bsb;

    BSB_INIT(bsb, str, sizeof(str));

    uint32_t ip1 = MOLOCH_V6_TO_V4(session->addr1);
    uint32_t ip2 = MOLOCH_V6_TO_V4(session->addr2);

    BSB_EXPORT_sprintf(bsb, "%ld;", session->firstPacket.tv_sec);

    int first = 1;
    MolochString_t *hstring;
    MolochStringHashStd_t *shash = session->fields[protocolField]->shash;
    HASH_FORALL(s_, *shash, hstring,
        if (first) {
            first = 0;
        } else {
            BSB_EXPORT_u08(bsb, ',');
        }
        BSB_EXPORT_ptr(bsb, hstring->str, hstring->len);
    );

    BSB_EXPORT_sprintf(bsb, ";%d.%d.%d.%d;%d;%d.%d.%d.%d;%d",
                       ip1 & 0xff, (ip1 >> 8) & 0xff, (ip1 >> 16) & 0xff, (ip1 >> 24) & 0xff,
                       session->port1,
                       ip2 & 0xff, (ip2 >> 8) & 0xff, (ip2 >> 16) & 0xff, (ip2 >> 24) & 0xff,
                       session->port2
                      );

    wise_lookup(session, request, str, INTEL_TYPE_TUPLE);
}
/******************************************************************************/
void wise_lookup_url(MolochSession_t *session, WiseRequest_t *request, char *url)
{
    char *question = strchr(url, '?');
    if (question) {
        *question = 0;
        wise_lookup(session, request, url, INTEL_TYPE_URL);
        *question = '?';
    } else {
        wise_lookup(session, request, url, INTEL_TYPE_URL);
    }
}
/******************************************************************************/
LOCAL void wise_flush_locked()
{
    if (!iRequest || iRequest->numItems == 0)
        return;

    inflight += iRequest->numItems;
    if (moloch_http_send(wiseService, "POST", "/get", 4, iBuf, BSB_LENGTH(iRequest->bsb), NULL, TRUE, wise_cb, iRequest) != 0) {
        LOG("Wise - request failed %p for %d items", iRequest, iRequest->numItems);
        wise_cb(500, NULL, 0, iRequest);
    }

    iRequest = 0;
    iBuf     = 0;
}
/******************************************************************************/
LOCAL gboolean wise_flush(gpointer UNUSED(user_data))
{
    MOLOCH_LOCK(iRequest);
    wise_flush_locked();
    MOLOCH_UNLOCK(iRequest);
    return TRUE;
}
/******************************************************************************/

void wise_plugin_pre_save(MolochSession_t *session, int UNUSED(final))
{
    MolochString_t *hstring;

    MOLOCH_LOCK(iRequest);
    if (!iRequest) {
        iRequest = MOLOCH_TYPE_ALLOC(WiseRequest_t);
        iBuf = moloch_http_get_buffer(0xffff);
        BSB_INIT(iRequest->bsb, iBuf, 0xffff);
        iRequest->numItems = 0;
    }

    //IPs
    //ALW Fix - when wise supports v6
    if (IN6_IS_ADDR_V4MAPPED(&session->addr1)) {
        wise_lookup_ip(session, iRequest, MOLOCH_V6_TO_V4(session->addr1));
    }

    if (IN6_IS_ADDR_V4MAPPED(&session->addr2)) {
        wise_lookup_ip(session, iRequest, MOLOCH_V6_TO_V4(session->addr2));
    }


    //Domains
    if (session->fields[httpHostField]) {
        MolochStringHashStd_t *shash = session->fields[httpHostField]->shash;
        HASH_FORALL(s_, *shash, hstring,
            if (hstring->str[0] == 'h') {
                if (memcmp(hstring->str, "http://", 7) == 0)
                    wise_lookup_domain(session, iRequest, hstring->str+7);
                else if (memcmp(hstring->str, "https://", 8) == 0)
                    wise_lookup_domain(session, iRequest, hstring->str+8);
                else
                    wise_lookup_domain(session, iRequest, hstring->str);
            } else
                wise_lookup_domain(session, iRequest, hstring->str);
        );
    }
    if (session->fields[dnsHostField]) {
        MolochStringHashStd_t *shash = session->fields[dnsHostField]->shash;
        HASH_FORALL(s_, *shash, hstring,
            if (hstring->str[0] == '<')
                continue;
            wise_lookup_domain(session, iRequest, hstring->str);
        );
    }

    //MD5s
    if (session->fields[httpMd5Field]) {
        MolochStringHashStd_t *shash = session->fields[httpMd5Field]->shash;
        HASH_FORALL(s_, *shash, hstring,
            if (hstring->uw) {
                char str[1000];
                snprintf(str, sizeof(str), "%s;%s", hstring->str, (char*)hstring->uw);
                wise_lookup(session, iRequest, str, INTEL_TYPE_MD5);
            } else {
                wise_lookup(session, iRequest, hstring->str, INTEL_TYPE_MD5);
            }
        );
    }

    if (session->fields[emailMd5Field]) {
        MolochStringHashStd_t *shash = session->fields[emailMd5Field]->shash;
        HASH_FORALL(s_, *shash, hstring,
            wise_lookup(session, iRequest, hstring->str, INTEL_TYPE_MD5);
        );
    }

    //SHA256s
<<<<<<< HEAD
    if (session->fields[httpSha256Field]) {
        MolochStringHashStd_t *shash = session->fields[httpSha256Field]->shash;
        HASH_FORALL(s_, *shash, hstring,
            if (hstring->uw) {
                char str[1000];
                snprintf(str, sizeof(str), "%s;%s", hstring->str, (char*)hstring->uw);
                wise_lookup(session, iRequest, str, INTEL_TYPE_SHA256);
            } else {
                wise_lookup(session, iRequest, hstring->str, INTEL_TYPE_SHA256);
            }
        );
    }

    if (session->fields[emailSha256Field]) {
        MolochStringHashStd_t *shash = session->fields[emailSha256Field]->shash;
        HASH_FORALL(s_, *shash, hstring,
            wise_lookup(session, iRequest, hstring->str, INTEL_TYPE_SHA256);
        );
=======
    if (config.supportSha256) {
        if (session->fields[httpSha256Field]) {
            MolochStringHashStd_t *shash = session->fields[httpSha256Field]->shash;
            HASH_FORALL(s_, *shash, hstring,
                if (hstring->uw) {
                    char str[1000];
                    snprintf(str, sizeof(str), "%s;%s", hstring->str, (char*)hstring->uw);
                    wise_lookup(session, iRequest, str, INTEL_TYPE_SHA256);
                } else {
                    wise_lookup(session, iRequest, hstring->str, INTEL_TYPE_SHA256);
                }
            );
        }

        if (session->fields[emailSha256Field]) {
            MolochStringHashStd_t *shash = session->fields[emailSha256Field]->shash;
            HASH_FORALL(s_, *shash, hstring,
                wise_lookup(session, iRequest, hstring->str, INTEL_TYPE_SHA256);
            );
        }
>>>>>>> e7d1ea6c
    }

    //Email
    if (session->fields[emailSrcField]) {
        MolochStringHashStd_t *shash = session->fields[emailSrcField]->shash;
        HASH_FORALL(s_, *shash, hstring,
            wise_lookup(session, iRequest, hstring->str, INTEL_TYPE_EMAIL);
        );
    }

    if (session->fields[emailDstField]) {
        MolochStringHashStd_t *shash = session->fields[emailDstField]->shash;
        HASH_FORALL(s_, *shash, hstring,
            wise_lookup(session, iRequest, hstring->str, INTEL_TYPE_EMAIL);
        );
    }

    //URLs
    if (session->fields[httpUrlField]) {
        MolochStringHashStd_t *shash = session->fields[httpUrlField]->shash;
        HASH_FORALL(s_, *shash, hstring,
            if (hstring->str[0] == 'h' && memcmp("http://", hstring->str, 7) == 0) {
                wise_lookup_url(session, iRequest, hstring->str+7);
            } else {
                wise_lookup_url(session, iRequest, hstring->str);
            }
        );

        /*
        GPtrArray *sarray =  session->fields[httpUrlField]->sarray;

        for(i = 0; i < sarray->len; i++) {
            char *str = g_ptr_array_index(sarray, i);

            if (str[0] == '/') {
                wise_lookup_url(session, iRequest, str+2);
            } else if (str[0] == 'h' && memcmp("http://", str, 7) == 0) {
                wise_lookup_url(session, iRequest, str+7);
            } else
                wise_lookup_url(session, iRequest, str);
        }*/
    }

    // Tuples
    if ((tcpTuple && session->ses == SESSION_TCP) ||
        (udpTuple && session->ses == SESSION_UDP)) {
        wise_lookup_tuple(session, iRequest);
    }

    // JA3
    if (session->fields[ja3Field]) {
        MolochStringHashStd_t *shash = session->fields[ja3Field]->shash;
        HASH_FORALL(s_, *shash, hstring,
            wise_lookup(session, iRequest, hstring->str, INTEL_TYPE_JA3);
        );
    }

    if (iRequest->numItems > 128) {
        wise_flush_locked();
    }
    MOLOCH_UNLOCK(iRequest);
}
/******************************************************************************/
void wise_plugin_exit()
{
    MOLOCH_LOCK(item);
    int h;
    WiseItem_t *wi;
    for (h = 0; h < INTEL_TYPE_SIZE; h++) {
        while (DLL_POP_TAIL(wil_, &itemList[h], wi)) {
            wise_free_item_unlocked(wi);
        }
    }

    moloch_http_free_server(wiseService);
    MOLOCH_UNLOCK(item);
}
/******************************************************************************/
uint32_t wise_plugin_outstanding()
{
    int count;
    MOLOCH_LOCK(iRequest);
    count = inflight + (iRequest?iRequest->numItems:0) + moloch_http_queue_length(wiseService);
    MOLOCH_UNLOCK(iRequest);
    LOG("wise: %d", count);
    return count;
}
/******************************************************************************/
void moloch_plugin_init()
{

    if (config.dryRun) {
        LOG("Not enabling in dryRun mode");
        return;
    }

    maxConns = moloch_config_int(NULL, "wiseMaxConns", 10, 1, 60);
    maxRequests = moloch_config_int(NULL, "wiseMaxRequests", 100, 1, 50000);
    maxCache = moloch_config_int(NULL, "wiseMaxCache", 100000, 1, 500000);
    cacheSecs = moloch_config_int(NULL, "wiseCacheSecs", 600, 1, 5000);
    tcpTuple = moloch_config_boolean(NULL, "wiseTcpTupleLookups", FALSE);
    udpTuple = moloch_config_boolean(NULL, "wiseUdpTupleLookups", FALSE);

    int   port = moloch_config_int(NULL, "wisePort", 8081, 1, 0xffff);
    char *host = moloch_config_str(NULL, "wiseHost", "127.0.0.1");

    httpHostField    = moloch_field_by_db("http.host");
    httpXffField     = moloch_field_by_db("http.xffIp");
    httpMd5Field     = moloch_field_by_db("http.md5");
<<<<<<< HEAD
    httpSha256Field  = moloch_field_by_db("http.sha256");
    emailMd5Field    = moloch_field_by_db("email.md5");
    emailSha256Field = moloch_field_by_db("email.sha256");
=======
    emailMd5Field    = moloch_field_by_db("email.md5");
>>>>>>> e7d1ea6c
    emailSrcField    = moloch_field_by_db("email.src");
    emailDstField    = moloch_field_by_db("email.dst");
    dnsHostField     = moloch_field_by_db("dns.host");
    tagsField        = moloch_field_by_db("tags");
    httpUrlField     = moloch_field_by_db("http.uri");
    protocolField    = moloch_field_by_db("protocol");
    ja3Field         = moloch_field_by_db("tls.ja3");
<<<<<<< HEAD
=======

    if (config.supportSha256) {
        httpSha256Field  = moloch_field_by_db("http.sha256");
        emailSha256Field = moloch_field_by_db("email.sha256");
    }
>>>>>>> e7d1ea6c

    char hoststr[200];
    snprintf(hoststr, sizeof(hoststr), "http://%s:%d", host, port);
    wiseService = moloch_http_create_server(hoststr, maxConns, maxRequests, 0);
    moloch_http_set_retries(wiseService, 1);
    g_free(host);

    moloch_plugins_register("wise", FALSE);

    moloch_plugins_set_cb("wise",
      NULL,
      NULL,
      NULL,
      wise_plugin_pre_save,
      NULL,
      NULL,
      wise_plugin_exit,
      NULL
    );

    moloch_plugins_set_outstanding_cb("wise", wise_plugin_outstanding);

    int h;
    for (h = 0; h < INTEL_TYPE_SIZE; h++) {
        HASH_INIT(wih_, itemHash[h], moloch_string_hash, wise_item_cmp);
        DLL_INIT(wil_, &itemList[h]);
    }
    g_timeout_add_seconds(1, wise_flush, 0);
    wise_load_fields();
}<|MERGE_RESOLUTION|>--- conflicted
+++ resolved
@@ -567,26 +567,6 @@
     }
 
     //SHA256s
-<<<<<<< HEAD
-    if (session->fields[httpSha256Field]) {
-        MolochStringHashStd_t *shash = session->fields[httpSha256Field]->shash;
-        HASH_FORALL(s_, *shash, hstring,
-            if (hstring->uw) {
-                char str[1000];
-                snprintf(str, sizeof(str), "%s;%s", hstring->str, (char*)hstring->uw);
-                wise_lookup(session, iRequest, str, INTEL_TYPE_SHA256);
-            } else {
-                wise_lookup(session, iRequest, hstring->str, INTEL_TYPE_SHA256);
-            }
-        );
-    }
-
-    if (session->fields[emailSha256Field]) {
-        MolochStringHashStd_t *shash = session->fields[emailSha256Field]->shash;
-        HASH_FORALL(s_, *shash, hstring,
-            wise_lookup(session, iRequest, hstring->str, INTEL_TYPE_SHA256);
-        );
-=======
     if (config.supportSha256) {
         if (session->fields[httpSha256Field]) {
             MolochStringHashStd_t *shash = session->fields[httpSha256Field]->shash;
@@ -607,7 +587,6 @@
                 wise_lookup(session, iRequest, hstring->str, INTEL_TYPE_SHA256);
             );
         }
->>>>>>> e7d1ea6c
     }
 
     //Email
@@ -717,13 +696,7 @@
     httpHostField    = moloch_field_by_db("http.host");
     httpXffField     = moloch_field_by_db("http.xffIp");
     httpMd5Field     = moloch_field_by_db("http.md5");
-<<<<<<< HEAD
-    httpSha256Field  = moloch_field_by_db("http.sha256");
     emailMd5Field    = moloch_field_by_db("email.md5");
-    emailSha256Field = moloch_field_by_db("email.sha256");
-=======
-    emailMd5Field    = moloch_field_by_db("email.md5");
->>>>>>> e7d1ea6c
     emailSrcField    = moloch_field_by_db("email.src");
     emailDstField    = moloch_field_by_db("email.dst");
     dnsHostField     = moloch_field_by_db("dns.host");
@@ -731,14 +704,11 @@
     httpUrlField     = moloch_field_by_db("http.uri");
     protocolField    = moloch_field_by_db("protocol");
     ja3Field         = moloch_field_by_db("tls.ja3");
-<<<<<<< HEAD
-=======
 
     if (config.supportSha256) {
         httpSha256Field  = moloch_field_by_db("http.sha256");
         emailSha256Field = moloch_field_by_db("email.sha256");
     }
->>>>>>> e7d1ea6c
 
     char hoststr[200];
     snprintf(hoststr, sizeof(hoststr), "http://%s:%d", host, port);
