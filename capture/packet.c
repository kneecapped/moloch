--- conflicted
+++ resolved
@@ -1493,21 +1493,13 @@
         NULL);
 
     icmpTypeField = moloch_field_define("general", "integer",
-<<<<<<< HEAD
-        "icmp", "ICMP Type", "icmp.type",
-=======
-        "icmp.type", "ICMP Type", "icmpType",
->>>>>>> 4d5b29d9
+        "icmp.type", "ICMP Type", "icmp.type",
         "ICMP type field values",
         MOLOCH_FIELD_TYPE_INT_GHASH, 0,
         NULL);
 
     icmpCodeField = moloch_field_define("general", "integer",
-<<<<<<< HEAD
-        "icmp", "ICMP Code", "icmp.code",
-=======
-        "icmp.code", "ICMP Code", "icmpCode",
->>>>>>> 4d5b29d9
+        "icmp.code", "ICMP Code", "icmp.code",
         "ICMP code field values",
         MOLOCH_FIELD_TYPE_INT_GHASH, 0,
         NULL);
