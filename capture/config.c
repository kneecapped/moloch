--- conflicted
+++ resolved
@@ -685,13 +685,10 @@
             continue;
         }
 
-<<<<<<< HEAD
-=======
         if (sb.st_size <= 1) { // Ignore tiny files for reloads
             continue;
         }
 
->>>>>>> 849c55b9
         if (sb.st_mtime > files[i].modify) {
             if (files[i].size != sb.st_size) {
                 files[i].size = sb.st_size;
