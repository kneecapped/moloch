--- conflicted
+++ resolved
@@ -1,37 +1,7 @@
 {
    "sessions2" : [
       {
-         "header" : {
-            "index" : {
-               "_index" : "tests_sessions2-131217",
-               "_type" : "session"
-            }
-         },
          "body" : {
-<<<<<<< HEAD
-            "timestamp" : "SET",
-            "srcPort" : 50759,
-            "totPackets" : 1,
-            "srcPackets" : 1,
-            "ipProtocol" : 17,
-            "packetPos" : [
-               103
-            ],
-            "node" : "test",
-            "protocolCnt" : 2,
-            "srcIp" : "255.255.255.255",
-            "srcMacCnt" : 1,
-            "totDataBytes" : 137,
-            "dstMacCnt" : 1,
-            "dstBytes" : 0,
-            "dstIp" : "0.0.0.0",
-            "totBytes" : 145,
-            "dstPort" : 3207,
-            "firstPacket" : 1387253713030,
-            "fileId" : [],
-            "lastPacket" : 1387253713030,
-            "srcDataBytes" : 137,
-=======
             "dstBytes" : 0,
             "dstDataBytes" : 0,
             "dstIp" : "0.0.0.0",
@@ -57,28 +27,10 @@
             "packetPos" : [
                103
             ],
->>>>>>> e7d1ea6c
             "protocol" : [
                "udp",
                "bittorrent"
             ],
-<<<<<<< HEAD
-            "segmentCnt" : 1,
-            "srcPayload8" : "64313a6164323a69",
-            "srcBytes" : 145,
-            "dstMac" : [
-               "00:10:db:ff:26:00"
-            ],
-            "packetLen" : [
-               161
-            ],
-            "dstPackets" : 0,
-            "srcMac" : [
-               "78:fe:3d:11:21:f2"
-            ],
-            "length" : 0,
-            "dstDataBytes" : 0
-=======
             "protocolCnt" : 2,
             "segmentCnt" : 1,
             "srcBytes" : 145,
@@ -105,7 +57,6 @@
                "_index" : "tests_sessions2-131217",
                "_type" : "session"
             }
->>>>>>> e7d1ea6c
          }
       }
    ]
