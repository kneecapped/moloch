{
   "sessions2" : [
      {
         "header" : {
            "index" : {
               "_index" : "tests_sessions2-141029",
               "_type" : "session"
            }
         },
         "body" : {
<<<<<<< HEAD
            "srcIp" : "10.0.0.2",
            "dstPort" : 2082,
            "totDataBytes" : 945,
            "srcPackets" : 3,
            "node" : "test",
            "totBytes" : 1311,
            "ipProtocol" : 6,
            "dstPayload8" : "485454502f312e31",
            "srcASN" : "AS0001 Cool Beans!",
            "srcPort" : 1087,
            "srcMac" : [
               "00:0f:f7:76:82:80"
            ],
            "srcDataBytes" : 692,
            "dstMac" : [
               "00:00:5e:00:01:02",
               "00:1d:b5:ce:ef:c0"
            ],
            "packetLen" : [
               94,
               76,
               76,
               762,
               76,
               323
            ],
            "timestamp" : "SET",
            "lastPacket" : 1414604111563,
            "totPackets" : 6,
            "srcPayload8" : "474554202f787878",
            "segmentCnt" : 1,
            "dstASN" : "AS0000 This is neat",
            "firstPacket" : 1414604109610,
            "protocolCnt" : 2,
            "dstGEO" : "RU",
            "tags" : [
               "srcip",
               "dstip"
            ],
            "srcGEO" : "CA",
            "dstMacCnt" : 2,
            "srcMacCnt" : 1,
            "tagsCnt" : 2,
            "fileId" : [],
            "dstDataBytes" : 253,
            "srcBytes" : 884,
            "http" : {
               "responseHeaderCnt" : 7,
               "request-referer" : [
                  "http://10.000.000.001:1234/zzzzzzzzzzzzzzzz/zzzzzzzz/zz/zzzzzzzzz/index.html"
               ],
               "requestHeader" : [
                  "accept",
                  "user-agent",
                  "referer",
                  "accept-encoding",
                  "connection",
                  "host",
                  "cookie",
                  "if-modified-since",
                  "accept-language",
                  "authorization"
               ],
               "path" : [
                  "/xxxxxxxxxxxxxxxxxxxxxxxxxxxxxxxx/xxx/xxxxxxxxxxxxxxxxxxxx.js"
               ],
               "cookieKeyCnt" : 5,
               "responseHeader" : [
                  "expires",
                  "keep-alive",
                  "cache-control",
                  "date",
                  "connection",
                  "x-keep-alive-count",
                  "server"
               ],
               "pathCnt" : 1,
               "statuscodeCnt" : 1,
               "user" : [
                  "userrrrr"
               ],
               "uri" : [
                  "10.000.000.001:1234/xxxxxxxxxxxxxxxxxxxxxxxxxxxxxxxx/xxx/xxxxxxxxxxxxxxxxxxxx.js"
               ],
               "methodCnt" : 1,
               "userCnt" : 1,
               "authTypeCnt" : 1,
               "request-authorizationCnt" : 1,
               "clientVersionCnt" : 1,
               "request-authorization" : [
                  "Basic dXNlcnJycnI6cGFzc3dvcmRkZGRk"
               ],
               "host" : [
                  "10.000.000.001:1234",
                  "10.000.000.001"
               ],
               "method" : [
                  "GET"
               ],
               "useragent" : [
                  "Mozilla/5.0 (Windows NT 5.1; rv:32.0) Gecko/20100101 Firefox/32.0"
               ],
               "uricnt" : 1,
               "hostCnt" : 2,
               "requestHeaderCnt" : 10,
               "statuscode" : [
                  304
               ],
               "cookieValue" : [
                  "zzzzzzzzzzzzzzzzzzzzzzzzzzzzzzzzzzzzzzzzzzzzzzzzzzzzzzzzzzzzzzzzzzzzzzzzzzzzzzzzzzzzzzzzzzzzzzzzzzzzzzzzzzzzzzzzzzzzzzzzzzzzzzzzzzzzzzzzzzzzz",
                  "auto",
                  "no"
               ],
               "cookieValueCnt" : 3,
               "request-refererCnt" : 1,
               "clientVersion" : [
                  "1.1"
               ],
               "serverVersionCnt" : 1,
               "serverVersion" : [
                  "1.1"
               ],
               "authType" : [
                  "basic"
               ],
               "useragentCnt" : 1,
               "cookieKey" : [
                  "langedit",
                  "lang",
                  "cprelogin",
                  "cpsession",
                  "zzzzzzzzzzzzzzzzzz"
               ]
            },
            "dstPackets" : 3,
            "tcpflags" : {
               "ack" : 2,
               "urg" : 0,
               "fin" : 0,
               "rst" : 0,
               "psh" : 2,
               "syn" : 1,
               "srcZero" : 0,
               "syn-ack" : 1,
               "dstZero" : 0
            },
            "length" : 1953,
            "srcRIR" : "TEST",
            "dstBytes" : 427,
            "dstIp" : "10.0.0.1",
            "protocol" : [
               "http",
               "tcp"
            ],
            "packetPos" : [
               24,
               118,
               194,
               270,
               1032,
               1108
            ]
=======
            "dstASN" : "AS0000 This is neat",
            "dstBytes" : 427,
            "dstDataBytes" : 253,
            "dstGEO" : "RU",
            "dstIp" : "10.0.0.1",
            "dstMac" : [
               "00:00:5e:00:01:02",
               "00:1d:b5:ce:ef:c0"
            ],
            "dstMacCnt" : 2,
            "dstOui" : [
               "ICANN, IANA Department",
               "Juniper Networks"
            ],
            "dstOuiCnt" : 2,
            "dstPackets" : 3,
            "dstPayload8" : "485454502f312e31",
            "dstPort" : 2082,
            "fileId" : [],
            "firstPacket" : 1414604109610,
            "http" : {
               "authType" : [
                  "basic"
               ],
               "authTypeCnt" : 1,
               "clientVersion" : [
                  "1.1"
               ],
               "clientVersionCnt" : 1,
               "cookieKey" : [
                  "langedit",
                  "lang",
                  "cprelogin",
                  "cpsession",
                  "zzzzzzzzzzzzzzzzzz"
               ],
               "cookieKeyCnt" : 5,
               "cookieValue" : [
                  "zzzzzzzzzzzzzzzzzzzzzzzzzzzzzzzzzzzzzzzzzzzzzzzzzzzzzzzzzzzzzzzzzzzzzzzzzzzzzzzzzzzzzzzzzzzzzzzzzzzzzzzzzzzzzzzzzzzzzzzzzzzzzzzzzzzzzzzzzzzzz",
                  "auto",
                  "no"
               ],
               "cookieValueCnt" : 3,
               "host" : [
                  "10.000.000.001:1234",
                  "10.000.000.001"
               ],
               "hostCnt" : 2,
               "method" : [
                  "GET"
               ],
               "methodCnt" : 1,
               "path" : [
                  "/xxxxxxxxxxxxxxxxxxxxxxxxxxxxxxxx/xxx/xxxxxxxxxxxxxxxxxxxx.js"
               ],
               "pathCnt" : 1,
               "request-authorization" : [
                  "Basic dXNlcnJycnI6cGFzc3dvcmRkZGRk"
               ],
               "request-authorizationCnt" : 1,
               "request-referer" : [
                  "http://10.000.000.001:1234/zzzzzzzzzzzzzzzz/zzzzzzzz/zz/zzzzzzzzz/index.html"
               ],
               "request-refererCnt" : 1,
               "requestHeader" : [
                  "accept",
                  "user-agent",
                  "referer",
                  "accept-encoding",
                  "connection",
                  "host",
                  "cookie",
                  "if-modified-since",
                  "accept-language",
                  "authorization"
               ],
               "requestHeaderCnt" : 10,
               "responseHeader" : [
                  "expires",
                  "keep-alive",
                  "cache-control",
                  "date",
                  "connection",
                  "x-keep-alive-count",
                  "server"
               ],
               "responseHeaderCnt" : 7,
               "serverVersion" : [
                  "1.1"
               ],
               "serverVersionCnt" : 1,
               "statuscode" : [
                  304
               ],
               "statuscodeCnt" : 1,
               "uri" : [
                  "10.000.000.001:1234/xxxxxxxxxxxxxxxxxxxxxxxxxxxxxxxx/xxx/xxxxxxxxxxxxxxxxxxxx.js"
               ],
               "uriCnt" : 1,
               "user" : [
                  "userrrrr"
               ],
               "userCnt" : 1,
               "useragent" : [
                  "Mozilla/5.0 (Windows NT 5.1; rv:32.0) Gecko/20100101 Firefox/32.0"
               ],
               "useragentCnt" : 1
            },
            "ipProtocol" : 6,
            "lastPacket" : 1414604111563,
            "length" : 1953,
            "node" : "test",
            "packetLen" : [
               94,
               76,
               76,
               762,
               76,
               323
            ],
            "packetPos" : [
               24,
               118,
               194,
               270,
               1032,
               1108
            ],
            "protocol" : [
               "http",
               "tcp"
            ],
            "protocolCnt" : 2,
            "segmentCnt" : 1,
            "srcASN" : "AS0001 Cool Beans!",
            "srcBytes" : 884,
            "srcDataBytes" : 692,
            "srcGEO" : "CA",
            "srcIp" : "10.0.0.2",
            "srcMac" : [
               "00:0f:f7:76:82:80"
            ],
            "srcMacCnt" : 1,
            "srcOui" : [
               "Cisco Systems, Inc"
            ],
            "srcOuiCnt" : 1,
            "srcPackets" : 3,
            "srcPayload8" : "474554202f787878",
            "srcPort" : 1087,
            "srcRIR" : "TEST",
            "tags" : [
               "dstip",
               "srcip"
            ],
            "tagsCnt" : 2,
            "tcpflags" : {
               "ack" : 2,
               "dstZero" : 0,
               "fin" : 0,
               "psh" : 2,
               "rst" : 0,
               "srcZero" : 0,
               "syn" : 1,
               "syn-ack" : 1,
               "urg" : 0
            },
            "timestamp" : "SET",
            "totBytes" : 1311,
            "totDataBytes" : 945,
            "totPackets" : 6
         },
         "header" : {
            "index" : {
               "_index" : "tests_sessions2-141029",
               "_type" : "session"
            }
>>>>>>> e7d1ea6c
         }
      }
   ]
}
<|MERGE_RESOLUTION|>--- conflicted
+++ resolved
@@ -1,177 +1,7 @@
 {
    "sessions2" : [
       {
-         "header" : {
-            "index" : {
-               "_index" : "tests_sessions2-141029",
-               "_type" : "session"
-            }
-         },
          "body" : {
-<<<<<<< HEAD
-            "srcIp" : "10.0.0.2",
-            "dstPort" : 2082,
-            "totDataBytes" : 945,
-            "srcPackets" : 3,
-            "node" : "test",
-            "totBytes" : 1311,
-            "ipProtocol" : 6,
-            "dstPayload8" : "485454502f312e31",
-            "srcASN" : "AS0001 Cool Beans!",
-            "srcPort" : 1087,
-            "srcMac" : [
-               "00:0f:f7:76:82:80"
-            ],
-            "srcDataBytes" : 692,
-            "dstMac" : [
-               "00:00:5e:00:01:02",
-               "00:1d:b5:ce:ef:c0"
-            ],
-            "packetLen" : [
-               94,
-               76,
-               76,
-               762,
-               76,
-               323
-            ],
-            "timestamp" : "SET",
-            "lastPacket" : 1414604111563,
-            "totPackets" : 6,
-            "srcPayload8" : "474554202f787878",
-            "segmentCnt" : 1,
-            "dstASN" : "AS0000 This is neat",
-            "firstPacket" : 1414604109610,
-            "protocolCnt" : 2,
-            "dstGEO" : "RU",
-            "tags" : [
-               "srcip",
-               "dstip"
-            ],
-            "srcGEO" : "CA",
-            "dstMacCnt" : 2,
-            "srcMacCnt" : 1,
-            "tagsCnt" : 2,
-            "fileId" : [],
-            "dstDataBytes" : 253,
-            "srcBytes" : 884,
-            "http" : {
-               "responseHeaderCnt" : 7,
-               "request-referer" : [
-                  "http://10.000.000.001:1234/zzzzzzzzzzzzzzzz/zzzzzzzz/zz/zzzzzzzzz/index.html"
-               ],
-               "requestHeader" : [
-                  "accept",
-                  "user-agent",
-                  "referer",
-                  "accept-encoding",
-                  "connection",
-                  "host",
-                  "cookie",
-                  "if-modified-since",
-                  "accept-language",
-                  "authorization"
-               ],
-               "path" : [
-                  "/xxxxxxxxxxxxxxxxxxxxxxxxxxxxxxxx/xxx/xxxxxxxxxxxxxxxxxxxx.js"
-               ],
-               "cookieKeyCnt" : 5,
-               "responseHeader" : [
-                  "expires",
-                  "keep-alive",
-                  "cache-control",
-                  "date",
-                  "connection",
-                  "x-keep-alive-count",
-                  "server"
-               ],
-               "pathCnt" : 1,
-               "statuscodeCnt" : 1,
-               "user" : [
-                  "userrrrr"
-               ],
-               "uri" : [
-                  "10.000.000.001:1234/xxxxxxxxxxxxxxxxxxxxxxxxxxxxxxxx/xxx/xxxxxxxxxxxxxxxxxxxx.js"
-               ],
-               "methodCnt" : 1,
-               "userCnt" : 1,
-               "authTypeCnt" : 1,
-               "request-authorizationCnt" : 1,
-               "clientVersionCnt" : 1,
-               "request-authorization" : [
-                  "Basic dXNlcnJycnI6cGFzc3dvcmRkZGRk"
-               ],
-               "host" : [
-                  "10.000.000.001:1234",
-                  "10.000.000.001"
-               ],
-               "method" : [
-                  "GET"
-               ],
-               "useragent" : [
-                  "Mozilla/5.0 (Windows NT 5.1; rv:32.0) Gecko/20100101 Firefox/32.0"
-               ],
-               "uricnt" : 1,
-               "hostCnt" : 2,
-               "requestHeaderCnt" : 10,
-               "statuscode" : [
-                  304
-               ],
-               "cookieValue" : [
-                  "zzzzzzzzzzzzzzzzzzzzzzzzzzzzzzzzzzzzzzzzzzzzzzzzzzzzzzzzzzzzzzzzzzzzzzzzzzzzzzzzzzzzzzzzzzzzzzzzzzzzzzzzzzzzzzzzzzzzzzzzzzzzzzzzzzzzzzzzzzzzz",
-                  "auto",
-                  "no"
-               ],
-               "cookieValueCnt" : 3,
-               "request-refererCnt" : 1,
-               "clientVersion" : [
-                  "1.1"
-               ],
-               "serverVersionCnt" : 1,
-               "serverVersion" : [
-                  "1.1"
-               ],
-               "authType" : [
-                  "basic"
-               ],
-               "useragentCnt" : 1,
-               "cookieKey" : [
-                  "langedit",
-                  "lang",
-                  "cprelogin",
-                  "cpsession",
-                  "zzzzzzzzzzzzzzzzzz"
-               ]
-            },
-            "dstPackets" : 3,
-            "tcpflags" : {
-               "ack" : 2,
-               "urg" : 0,
-               "fin" : 0,
-               "rst" : 0,
-               "psh" : 2,
-               "syn" : 1,
-               "srcZero" : 0,
-               "syn-ack" : 1,
-               "dstZero" : 0
-            },
-            "length" : 1953,
-            "srcRIR" : "TEST",
-            "dstBytes" : 427,
-            "dstIp" : "10.0.0.1",
-            "protocol" : [
-               "http",
-               "tcp"
-            ],
-            "packetPos" : [
-               24,
-               118,
-               194,
-               270,
-               1032,
-               1108
-            ]
-=======
             "dstASN" : "AS0000 This is neat",
             "dstBytes" : 427,
             "dstDataBytes" : 253,
@@ -349,7 +179,6 @@
                "_index" : "tests_sessions2-141029",
                "_type" : "session"
             }
->>>>>>> e7d1ea6c
          }
       }
    ]
