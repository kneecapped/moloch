{
   "sessions2" : [
      {
         "header" : {
            "index" : {
               "_type" : "session",
               "_index" : "tests_sessions2-150120"
            }
         },
         "body" : {
<<<<<<< HEAD
            "protocolCnt" : 3,
            "dstMac" : [
               "00:00:5e:00:01:02",
               "00:1d:b5:ce:ef:c0"
            ],
            "test" : {
               "ip" : [
                  "10.0.0.1"
               ],
               "ASN" : [
                  "AS0000 This is neat"
               ],
               "number" : [
                  33554442
               ],
               "GEO" : [
                  "RU"
               ],
               "RIR" : [
                  ""
               ],
               "string.snow" : [
                  "16777226:3627,33554442:443"
               ]
            },
            "srcPayload8" : "1603010200010001",
            "srcASN" : "AS0000 This is neat",
            "tags" : [
               "srcip",
               "dstip"
            ],
            "totPackets" : 6,
            "length" : 188,
            "packetLen" : [
               82,
               82,
               76,
               587,
               76,
               5106
            ],
=======
>>>>>>> e7d1ea6c
            "cert" : [
               {
                  "subjectCN" : [
                     "mail.yandex.ru"
                  ],
                  "serial" : "2e8f3b9cbc17eacb6459a3b8c0b598fb",
                  "issuerON" : "Unizeto Technologies S.A.",
                  "issuerCN" : [
                     "certum level iv ca"
                  ],
                  "validDays" : 415,
                  "subjectON" : "Yandex LLC",
                  "hash" : "59:4d:51:83:75:d0:9c:29:82:26:58:5f:ec:83:7b:60:ce:33:ba:d8",
                  "notBefore" : 1415717263000,
                  "alt" : [
                     "mail.yandex.az",
                     "mail.yandex.com.tr",
                     "mail.yandex.by",
                     "pda.mail.yandex.ru",
                     "xn--80a1acny.xn--d1acpjx3f.xn--p1ai",
                     "mail.yandex.com.ua",
                     "mail.yandex.kz",
                     "mail.yandex.ua",
                     "mail.ya.ru",
                     "posta.yandex.com.tr",
                     "mail.yandex.com",
                     "mail.yandex.ru"
                  ],
                  "altCnt" : 12,
<<<<<<< HEAD
                  "notAfter" : 1451573263000
               },
               {
                  "notBefore" : 1236084865000,
                  "hash" : "12:e1:89:f7:dc:2f:a2:82:38:0b:48:77:31:9f:5f:1d:fe:af:6d:69",
                  "subjectON" : "Unizeto Technologies S.A.",
                  "notAfter" : 1709470465000,
                  "issuerON" : "Unizeto Sp. z o.o.",
=======
                  "hash" : "59:4d:51:83:75:d0:9c:29:82:26:58:5f:ec:83:7b:60:ce:33:ba:d8",
                  "issuerCN" : [
                     "certum level iv ca"
                  ],
                  "issuerON" : "Unizeto Technologies S.A.",
                  "notAfter" : 1451573263000,
                  "notBefore" : 1415717263000,
                  "serial" : "2e8f3b9cbc17eacb6459a3b8c0b598fb",
                  "subjectCN" : [
                     "mail.yandex.ru"
                  ],
                  "subjectON" : "Yandex LLC",
                  "validDays" : 415
               },
               {
                  "hash" : "12:e1:89:f7:dc:2f:a2:82:38:0b:48:77:31:9f:5f:1d:fe:af:6d:69",
                  "issuerCN" : [
                     "certum ca"
                  ],
                  "issuerON" : "Unizeto Sp. z o.o.",
                  "notAfter" : 1709470465000,
                  "notBefore" : 1236084865000,
>>>>>>> e7d1ea6c
                  "serial" : "4ca5fec6617c48b056382a8280e0508c",
                  "subjectCN" : [
                     "certum level iv ca"
                  ],
<<<<<<< HEAD
                  "issuerCN" : [
                     "certum ca"
                  ],
                  "validDays" : 5479
               }
            ],
            "node" : "test",
            "srcDataBytes" : 517,
            "firstPacket" : 1421771550035,
            "timestamp" : "SET",
            "srcIp" : "10.0.0.1",
=======
                  "subjectON" : "Unizeto Technologies S.A.",
                  "validDays" : 5479
               }
            ],
            "certCnt" : 2,
            "dstASN" : "AS0001 Cool Beans!",
            "dstBytes" : 5216,
            "dstDataBytes" : 5036,
            "dstGEO" : "CA",
            "dstIp" : "10.0.0.2",
            "dstMac" : [
               "00:00:5e:00:01:02",
               "00:1d:b5:ce:ef:c0"
            ],
            "dstMacCnt" : 2,
            "dstOui" : [
               "ICANN, IANA Department",
               "Juniper Networks"
            ],
            "dstOuiCnt" : 2,
            "dstPackets" : 3,
            "dstPayload8" : "160303005b020000",
            "dstPort" : 443,
            "dstRIR" : "TEST",
            "fileId" : [],
            "firstPacket" : 1421771550035,
            "http" : {
               "host" : [
                  "mail.yandex.com"
               ],
               "hostCnt" : 1
            },
            "ipProtocol" : 6,
            "lastPacket" : 1421771550224,
            "length" : 188,
            "node" : "test",
            "packetLen" : [
               82,
               82,
               76,
               587,
               76,
               5106
            ],
>>>>>>> e7d1ea6c
            "packetPos" : [
               24,
               106,
               188,
               264,
               851,
               927
            ],
<<<<<<< HEAD
            "lastPacket" : 1421771550224,
            "totBytes" : 5913,
            "dstPort" : 443,
            "ipProtocol" : 6,
            "dstMacCnt" : 2,
            "srcMacCnt" : 1,
            "srcBytes" : 697,
            "dstIp" : "10.0.0.2",
            "totDataBytes" : 5553,
=======
>>>>>>> e7d1ea6c
            "protocol" : [
               "tlsrulestest",
               "tls",
               "tcp"
            ],
<<<<<<< HEAD
            "dstGEO" : "CA",
            "dstRIR" : "TEST",
            "dstASN" : "AS0001 Cool Beans!",
            "srcGEO" : "RU",
            "srcPort" : 3627,
            "dstPayload8" : "160303005b020000",
            "tcpflags" : {
               "rst" : 0,
               "urg" : 0,
               "fin" : 0,
               "ack" : 2,
               "syn" : 1,
               "psh" : 2,
               "srcZero" : 0,
               "dstZero" : 0,
               "syn-ack" : 1
            },
            "fileId" : [],
            "tls" : {
               "cipher" : [
                  "TLS_ECDHE_RSA_WITH_AES_128_GCM_SHA256"
               ],
               "versionCnt" : 1,
               "ja3" : [
                  "8ca01c116f7fa9e77c6e1800eac1bec2"
               ],
               "version" : [
                  "TLSv1.2"
               ],
               "cipherCnt" : 1,
               "srcSessionId" : [
                  "51273b31b1b975c9276907197fbf6b855bc4387e341cea1d5cf727c086c0774b"
               ],
               "ja3Cnt" : 1
            },
            "dstDataBytes" : 5036,
            "dstBytes" : 5216,
            "tagsCnt" : 2,
            "segmentCnt" : 1,
            "http" : {
               "hostCnt" : 1,
               "host" : [
                  "mail.yandex.com"
               ]
            },
            "certCnt" : 2,
            "srcPackets" : 3,
            "dstPackets" : 3,
            "srcMac" : [
               "00:0f:f7:76:82:80"
            ]
=======
            "protocolCnt" : 3,
            "segmentCnt" : 1,
            "srcASN" : "AS0000 This is neat",
            "srcBytes" : 697,
            "srcDataBytes" : 517,
            "srcGEO" : "RU",
            "srcIp" : "10.0.0.1",
            "srcMac" : [
               "00:0f:f7:76:82:80"
            ],
            "srcMacCnt" : 1,
            "srcOui" : [
               "Cisco Systems, Inc"
            ],
            "srcOuiCnt" : 1,
            "srcPackets" : 3,
            "srcPayload8" : "1603010200010001",
            "srcPort" : 3627,
            "tags" : [
               "dstip",
               "srcip"
            ],
            "tagsCnt" : 2,
            "tcpflags" : {
               "ack" : 2,
               "dstZero" : 0,
               "fin" : 0,
               "psh" : 2,
               "rst" : 0,
               "srcZero" : 0,
               "syn" : 1,
               "syn-ack" : 1,
               "urg" : 0
            },
            "test" : {
               "ASN" : [
                  "AS0000 This is neat"
               ],
               "GEO" : [
                  "RU"
               ],
               "RIR" : [
                  ""
               ],
               "ip" : [
                  "10.0.0.1"
               ],
               "number" : [
                  33554442
               ],
               "string.snow" : [
                  "16777226:3627,33554442:443"
               ]
            },
            "timestamp" : "SET",
            "tls" : {
               "cipher" : [
                  "TLS_ECDHE_RSA_WITH_AES_128_GCM_SHA256"
               ],
               "cipherCnt" : 1,
               "ja3" : [
                  "8ca01c116f7fa9e77c6e1800eac1bec2"
               ],
               "ja3Cnt" : 1,
               "srcSessionId" : [
                  "51273b31b1b975c9276907197fbf6b855bc4387e341cea1d5cf727c086c0774b"
               ],
               "version" : [
                  "TLSv1.2"
               ],
               "versionCnt" : 1
            },
            "totBytes" : 5913,
            "totDataBytes" : 5553,
            "totPackets" : 6
         },
         "header" : {
            "index" : {
               "_index" : "tests_sessions2-150120",
               "_type" : "session"
            }
>>>>>>> e7d1ea6c
         }
      }
   ]
}
<|MERGE_RESOLUTION|>--- conflicted
+++ resolved
@@ -1,71 +1,9 @@
 {
    "sessions2" : [
       {
-         "header" : {
-            "index" : {
-               "_type" : "session",
-               "_index" : "tests_sessions2-150120"
-            }
-         },
          "body" : {
-<<<<<<< HEAD
-            "protocolCnt" : 3,
-            "dstMac" : [
-               "00:00:5e:00:01:02",
-               "00:1d:b5:ce:ef:c0"
-            ],
-            "test" : {
-               "ip" : [
-                  "10.0.0.1"
-               ],
-               "ASN" : [
-                  "AS0000 This is neat"
-               ],
-               "number" : [
-                  33554442
-               ],
-               "GEO" : [
-                  "RU"
-               ],
-               "RIR" : [
-                  ""
-               ],
-               "string.snow" : [
-                  "16777226:3627,33554442:443"
-               ]
-            },
-            "srcPayload8" : "1603010200010001",
-            "srcASN" : "AS0000 This is neat",
-            "tags" : [
-               "srcip",
-               "dstip"
-            ],
-            "totPackets" : 6,
-            "length" : 188,
-            "packetLen" : [
-               82,
-               82,
-               76,
-               587,
-               76,
-               5106
-            ],
-=======
->>>>>>> e7d1ea6c
             "cert" : [
                {
-                  "subjectCN" : [
-                     "mail.yandex.ru"
-                  ],
-                  "serial" : "2e8f3b9cbc17eacb6459a3b8c0b598fb",
-                  "issuerON" : "Unizeto Technologies S.A.",
-                  "issuerCN" : [
-                     "certum level iv ca"
-                  ],
-                  "validDays" : 415,
-                  "subjectON" : "Yandex LLC",
-                  "hash" : "59:4d:51:83:75:d0:9c:29:82:26:58:5f:ec:83:7b:60:ce:33:ba:d8",
-                  "notBefore" : 1415717263000,
                   "alt" : [
                      "mail.yandex.az",
                      "mail.yandex.com.tr",
@@ -81,16 +19,6 @@
                      "mail.yandex.ru"
                   ],
                   "altCnt" : 12,
-<<<<<<< HEAD
-                  "notAfter" : 1451573263000
-               },
-               {
-                  "notBefore" : 1236084865000,
-                  "hash" : "12:e1:89:f7:dc:2f:a2:82:38:0b:48:77:31:9f:5f:1d:fe:af:6d:69",
-                  "subjectON" : "Unizeto Technologies S.A.",
-                  "notAfter" : 1709470465000,
-                  "issuerON" : "Unizeto Sp. z o.o.",
-=======
                   "hash" : "59:4d:51:83:75:d0:9c:29:82:26:58:5f:ec:83:7b:60:ce:33:ba:d8",
                   "issuerCN" : [
                      "certum level iv ca"
@@ -113,24 +41,10 @@
                   "issuerON" : "Unizeto Sp. z o.o.",
                   "notAfter" : 1709470465000,
                   "notBefore" : 1236084865000,
->>>>>>> e7d1ea6c
                   "serial" : "4ca5fec6617c48b056382a8280e0508c",
                   "subjectCN" : [
                      "certum level iv ca"
                   ],
-<<<<<<< HEAD
-                  "issuerCN" : [
-                     "certum ca"
-                  ],
-                  "validDays" : 5479
-               }
-            ],
-            "node" : "test",
-            "srcDataBytes" : 517,
-            "firstPacket" : 1421771550035,
-            "timestamp" : "SET",
-            "srcIp" : "10.0.0.1",
-=======
                   "subjectON" : "Unizeto Technologies S.A.",
                   "validDays" : 5479
                }
@@ -175,7 +89,6 @@
                76,
                5106
             ],
->>>>>>> e7d1ea6c
             "packetPos" : [
                24,
                106,
@@ -184,76 +97,11 @@
                851,
                927
             ],
-<<<<<<< HEAD
-            "lastPacket" : 1421771550224,
-            "totBytes" : 5913,
-            "dstPort" : 443,
-            "ipProtocol" : 6,
-            "dstMacCnt" : 2,
-            "srcMacCnt" : 1,
-            "srcBytes" : 697,
-            "dstIp" : "10.0.0.2",
-            "totDataBytes" : 5553,
-=======
->>>>>>> e7d1ea6c
             "protocol" : [
                "tlsrulestest",
                "tls",
                "tcp"
             ],
-<<<<<<< HEAD
-            "dstGEO" : "CA",
-            "dstRIR" : "TEST",
-            "dstASN" : "AS0001 Cool Beans!",
-            "srcGEO" : "RU",
-            "srcPort" : 3627,
-            "dstPayload8" : "160303005b020000",
-            "tcpflags" : {
-               "rst" : 0,
-               "urg" : 0,
-               "fin" : 0,
-               "ack" : 2,
-               "syn" : 1,
-               "psh" : 2,
-               "srcZero" : 0,
-               "dstZero" : 0,
-               "syn-ack" : 1
-            },
-            "fileId" : [],
-            "tls" : {
-               "cipher" : [
-                  "TLS_ECDHE_RSA_WITH_AES_128_GCM_SHA256"
-               ],
-               "versionCnt" : 1,
-               "ja3" : [
-                  "8ca01c116f7fa9e77c6e1800eac1bec2"
-               ],
-               "version" : [
-                  "TLSv1.2"
-               ],
-               "cipherCnt" : 1,
-               "srcSessionId" : [
-                  "51273b31b1b975c9276907197fbf6b855bc4387e341cea1d5cf727c086c0774b"
-               ],
-               "ja3Cnt" : 1
-            },
-            "dstDataBytes" : 5036,
-            "dstBytes" : 5216,
-            "tagsCnt" : 2,
-            "segmentCnt" : 1,
-            "http" : {
-               "hostCnt" : 1,
-               "host" : [
-                  "mail.yandex.com"
-               ]
-            },
-            "certCnt" : 2,
-            "srcPackets" : 3,
-            "dstPackets" : 3,
-            "srcMac" : [
-               "00:0f:f7:76:82:80"
-            ]
-=======
             "protocolCnt" : 3,
             "segmentCnt" : 1,
             "srcASN" : "AS0000 This is neat",
@@ -335,7 +183,6 @@
                "_index" : "tests_sessions2-150120",
                "_type" : "session"
             }
->>>>>>> e7d1ea6c
          }
       }
    ]
