{
   "sessions2" : [
      {
         "header" : {
            "index" : {
<<<<<<< HEAD
               "_type" : "session",
               "_index" : "tests_sessions2-131202"
            }
         },
         "body" : {
            "protocolCnt" : 3,
            "lastPacket" : 1386004309478,
            "tcpflags" : {
               "psh" : 4,
               "rst" : 0,
               "srcZero" : 0,
               "dstZero" : 0,
               "ack" : 6,
               "urg" : 0,
               "fin" : 2,
               "syn" : 1,
               "syn-ack" : 1
            },
            "dstPackets" : 6,
            "dstPayload8" : "005adfb20ab49cf9",
            "protocol" : [
               "http",
               "socks",
               "tcp"
            ],
            "srcPort" : 53533,
            "srcGEO" : "US",
            "srcDataBytes" : 155,
            "dstDataBytes" : 1599,
            "srcPackets" : 8,
            "http" : {
               "md5Cnt" : 1,
               "useragent" : [
                  "curl/7.24.0 (x86_64-apple-darwin12.0) libcurl/7.24.0 OpenSSL/0.9.8y zlib/1.2.5"
               ],
               "requestHeaderCnt" : 3,
               "uricnt" : 1,
               "statuscode" : [
                  200
               ],
               "clientVersionCnt" : 1,
               "method" : [
                  "GET"
               ],
               "serverVersion" : [
                  "1.1"
               ],
               "statuscodeCnt" : 1,
               "path" : [
                  "/"
               ],
               "responseHeaderCnt" : 11,
               "md5" : [
                  "09b9c392dc1f6e914cea287cb6be34b0"
               ],
               "hostCnt" : 1,
               "requestHeader" : [
                  "accept",
                  "user-agent",
                  "host"
               ],
               "useragentCnt" : 1,
               "responseHeader" : [
                  "expires",
                  "content-type",
                  "x-cache",
                  "cache-control",
                  "accept-ranges",
                  "content-length",
                  "etag",
                  "date",
                  "last-modified",
                  "x-ec-custom-error",
                  "server"
               ],
               "bodyMagicCnt" : 1,
               "methodCnt" : 1,
               "serverVersionCnt" : 1,
               "clientVersion" : [
                  "1.1"
               ],
               "host" : [
                  "www.example.com"
               ],
               "pathCnt" : 1,
               "uri" : [
                  "www.example.com/"
               ],
               "bodyMagic" : [
                  "text/html"
               ]
            },
            "srcIp" : "10.180.156.185",
            "srcBytes" : 695,
            "dstMacCnt" : 1,
            "dstIp" : "10.180.156.249",
            "node" : "test",
            "dstBytes" : 2003,
            "srcPayload8" : "040100505db8d877",
            "dstMac" : [
               "00:13:72:c4:f1:e1"
            ],
            "length" : 10,
            "timestamp" : "SET",
            "fileIds" : [],
            "packetLenArray" : [
=======
               "_index" : "tests_sessions-131202",
               "_type" : "session"
            }
         },
         "body" : {
            "timestamp" : "SET",
            "hsvercnt" : 1,
            "uscnt" : 1,
            "lpd" : 1386004309478,
            "pa1" : 8,
            "sockspo" : 80,
            "hpathcnt" : 1,
            "hh1cnt" : 3,
            "a1" : "10.180.156.185",
            "pa2" : 6,
            "ua" : [
               "curl/7.24.0 (x86_64-apple-darwin12.0) libcurl/7.24.0 OpenSSL/0.9.8y zlib/1.2.5"
            ],
            "rirsocksip" : "RIPE",
            "ipDst" : "10.180.156.249",
            "hmd5" : [
               "09b9c392dc1f6e914cea287cb6be34b0"
            ],
            "db1" : 155,
            "mac1-term" : [
               "00:1f:5b:ff:51:cb"
            ],
            "p1" : 53533,
            "hdvercnt" : 1,
            "fb2" : "005adfb20ab49cf9",
            "a2" : "10.180.156.249",
            "ho" : [
               "www.example.com"
            ],
            "firstPacket" : 1386004309468,
            "fs" : [],
            "uacnt" : 1,
            "no" : "test",
            "mac1-term-cnt" : 1,
            "g2" : "USA",
            "hocnt" : 1,
            "assocksip" : "AS15133 MCI Communications Services, Inc. d/b/a Verizon Business",
            "mac2-term" : [
               "00:13:72:c4:f1:e1"
            ],
            "lastPacket" : 1386004309478,
            "hh1" : [
               "http:header:accept",
               "http:header:host",
               "http:header:user-agent"
            ],
            "prot-term" : [
               "http",
               "socks",
               "tcp"
            ],
            "sl" : 10,
            "gsocksip" : "EU",
            "prot-term-cnt" : 3,
            "p2" : 1080,
            "pr" : 6,
            "psl" : [
>>>>>>> fa350c64
               94,
               90,
               82,
               91,
               82,
               90,
               82,
               228,
               1530,
               225,
               82,
               82,
               82,
               82
            ],
<<<<<<< HEAD
            "segments" : 1,
            "totPackets" : 14,
            "dstGEO" : "US",
            "totBytes" : 2698,
            "firstPacket" : 1386004309468,
            "ipProtocol" : 6,
            "packetPosArray" : [
               24,
               118,
               208,
               290,
               381,
               463,
               553,
               635,
               863,
               2393,
               2618,
               2700,
               2782,
               2864
            ],
            "srcMacCnt" : 1,
            "totDataBytes" : 1754,
            "socks" : {
               "RIR" : "RIPE",
               "ip" : "93.184.216.119",
               "GEO" : "US",
               "port" : 80,
               "ASN" : "AS15133 MCI Communications Services, Inc. d/b/a Verizon Business"
            },
            "srcMac" : [
               "00:1f:5b:ff:51:cb"
            ],
            "dstPort" : 1080
=======
            "g1" : "USA",
            "hpath" : [
               "/"
            ],
            "http" : {
               "method-term" : [
                  "GET"
               ],
               "method-term-cnt" : 1,
               "bodymagic-term-cnt" : 1,
               "statuscode" : [
                  200
               ],
               "statuscode-cnt" : 1,
               "bodymagic-term" : [
                  "text/html"
               ]
            },
            "portSrc" : 53533,
            "fp" : 1386004309,
            "mac2-term-cnt" : 1,
            "hmd5cnt" : 1,
            "fpd" : 1386004309468,
            "hsver" : [
               "1.1"
            ],
            "db" : 1754,
            "pa" : 14,
            "by2" : 2003,
            "hh2cnt" : 11,
            "socksip" : "93.184.216.119",
            "db2" : 1599,
            "hdver" : [
               "1.1"
            ],
            "by" : 2698,
            "fb1" : "040100505db8d877",
            "ss" : 1,
            "lp" : 1386004309,
            "ipSrc" : "10.180.156.185",
            "by1" : 695,
            "hh2" : [
               "http:header:accept-ranges",
               "http:header:cache-control",
               "http:header:content-length",
               "http:header:content-type",
               "http:header:date",
               "http:header:etag",
               "http:header:expires",
               "http:header:last-modified",
               "http:header:server",
               "http:header:x-cache",
               "http:header:x-ec-custom-error"
            ],
            "ps" : [
               24,
               118,
               208,
               290,
               381,
               463,
               553,
               635,
               863,
               2393,
               2618,
               2700,
               2782,
               2864
            ],
            "tcpflags" : {
               "psh" : 4,
               "ack" : 6,
               "syn" : 1,
               "urg" : 0,
               "fin" : 2,
               "rst" : 0,
               "syn-ack" : 1
            },
            "us" : [
               "//www.example.com/"
            ],
            "portDst" : 1080
>>>>>>> fa350c64
         }
      },
      {
         "header" : {
            "index" : {
               "_type" : "session",
<<<<<<< HEAD
               "_index" : "tests_sessions2-131202"
            }
         },
         "body" : {
            "timestamp" : "SET",
            "fileIds" : [],
            "dstMac" : [
               "00:13:72:c4:f1:e1"
            ],
            "length" : 53,
            "dstGEO" : "US",
            "totPackets" : 15,
            "segments" : 1,
            "packetLenArray" : [
=======
               "_index" : "tests_sessions-131202"
            }
         },
         "body" : {
            "g1" : "USA",
            "hh1cnt" : 3,
            "hpathcnt" : 1,
            "psl" : [
>>>>>>> fa350c64
               94,
               90,
               82,
               107,
               82,
               90,
               82,
               228,
               82,
               1530,
               225,
               82,
               82,
               82,
               82
            ],
<<<<<<< HEAD
            "packetPosArray" : [
=======
            "portSrc" : 53534,
            "a1" : "10.180.156.185",
            "fp" : 1386004312,
            "http" : {
               "statuscode" : [
                  200
               ],
               "statuscode-cnt" : 1,
               "bodymagic-term" : [
                  "text/html"
               ],
               "bodymagic-term-cnt" : 1,
               "method-term-cnt" : 1,
               "method-term" : [
                  "GET"
               ]
            },
            "hpath" : [
               "/"
            ],
            "socksho" : "www.example.com",
            "hmd5cnt" : 1,
            "mac2-term-cnt" : 1,
            "pa2" : 7,
            "fpd" : 1386004312331,
            "ua" : [
               "curl/7.24.0 (x86_64-apple-darwin12.0) libcurl/7.24.0 OpenSSL/0.9.8y zlib/1.2.5"
            ],
            "hsver" : [
               "1.1"
            ],
            "db1" : 171,
            "hmd5" : [
               "09b9c392dc1f6e914cea287cb6be34b0"
            ],
            "db" : 1770,
            "ipDst" : "10.180.156.249",
            "hdvercnt" : 1,
            "hh2cnt" : 11,
            "by2" : 2069,
            "pa" : 15,
            "mac1-term" : [
               "00:1f:5b:ff:51:cb"
            ],
            "p1" : 53534,
            "lastPacket" : 1386004312384,
            "mac2-term" : [
               "00:13:72:c4:f1:e1"
            ],
            "prot-term" : [
               "http",
               "socks",
               "tcp"
            ],
            "timestamp" : "SET",
            "hh1" : [
               "http:header:accept",
               "http:header:host",
               "http:header:user-agent"
            ],
            "prot-term-cnt" : 3,
            "sl" : 53,
            "p2" : 1080,
            "hsvercnt" : 1,
            "uscnt" : 1,
            "lpd" : 1386004312384,
            "pr" : 6,
            "pa1" : 8,
            "sockspo" : 80,
            "hh2" : [
               "http:header:accept-ranges",
               "http:header:cache-control",
               "http:header:content-length",
               "http:header:content-type",
               "http:header:date",
               "http:header:etag",
               "http:header:expires",
               "http:header:last-modified",
               "http:header:server",
               "http:header:x-cache",
               "http:header:x-ec-custom-error"
            ],
            "ps" : [
>>>>>>> fa350c64
               2946,
               3040,
               3130,
               3212,
               3319,
               3401,
               3491,
               3573,
               3801,
               3883,
               5413,
               5638,
               5720,
               5802,
               5884
            ],
<<<<<<< HEAD
            "firstPacket" : 1386004312331,
            "ipProtocol" : 6,
            "totDataBytes" : 1770,
            "srcMacCnt" : 1,
            "totBytes" : 2780,
            "dstPort" : 1080,
            "srcMac" : [
               "00:1f:5b:ff:51:cb"
            ],
            "socks" : {
               "host" : "www.example.com",
               "port" : 80
            },
            "dstPackets" : 7,
            "tcpflags" : {
               "urg" : 0,
               "ack" : 7,
               "dstZero" : 0,
               "syn" : 1,
               "syn-ack" : 1,
               "fin" : 2,
               "psh" : 4,
               "rst" : 0,
               "srcZero" : 0
            },
            "lastPacket" : 1386004312384,
            "protocolCnt" : 3,
            "srcDataBytes" : 171,
            "dstDataBytes" : 1599,
            "srcPackets" : 8,
            "protocol" : [
               "http",
               "socks",
               "tcp"
            ],
            "dstPayload8" : "005adfb30ab49cf9",
            "srcPort" : 53534,
            "srcGEO" : "US",
            "srcBytes" : 711,
            "http" : {
               "bodyMagic" : [
                  "text/html"
               ],
               "uri" : [
                  "www.example.com/"
               ],
               "pathCnt" : 1,
               "host" : [
                  "www.example.com"
               ],
               "clientVersion" : [
                  "1.1"
               ],
               "serverVersionCnt" : 1,
               "methodCnt" : 1,
               "bodyMagicCnt" : 1,
               "responseHeader" : [
                  "expires",
                  "content-type",
                  "x-cache",
                  "cache-control",
                  "accept-ranges",
                  "content-length",
                  "etag",
                  "date",
                  "last-modified",
                  "x-ec-custom-error",
                  "server"
               ],
               "useragentCnt" : 1,
               "requestHeader" : [
                  "accept",
                  "user-agent",
                  "host"
               ],
               "hostCnt" : 1,
               "path" : [
                  "/"
               ],
               "statuscodeCnt" : 1,
               "md5" : [
                  "09b9c392dc1f6e914cea287cb6be34b0"
               ],
               "responseHeaderCnt" : 11,
               "serverVersion" : [
                  "1.1"
               ],
               "method" : [
                  "GET"
               ],
               "clientVersionCnt" : 1,
               "statuscode" : [
                  200
               ],
               "uricnt" : 1,
               "requestHeaderCnt" : 3,
               "useragent" : [
                  "curl/7.24.0 (x86_64-apple-darwin12.0) libcurl/7.24.0 OpenSSL/0.9.8y zlib/1.2.5"
               ],
               "md5Cnt" : 1
            },
            "srcIp" : "10.180.156.185",
            "srcPayload8" : "0401005000000001",
            "node" : "test",
            "dstBytes" : 2069,
            "dstIp" : "10.180.156.249",
            "dstMacCnt" : 1
=======
            "tcpflags" : {
               "syn" : 1,
               "ack" : 7,
               "psh" : 4,
               "fin" : 2,
               "syn-ack" : 1,
               "rst" : 0,
               "urg" : 0
            },
            "us" : [
               "//www.example.com/"
            ],
            "uacnt" : 1,
            "portDst" : 1080,
            "no" : "test",
            "mac1-term-cnt" : 1,
            "g2" : "USA",
            "hocnt" : 1,
            "db2" : 1599,
            "hdver" : [
               "1.1"
            ],
            "fb2" : "005adfb30ab49cf9",
            "by" : 2780,
            "ss" : 1,
            "a2" : "10.180.156.249",
            "fb1" : "0401005000000001",
            "ho" : [
               "www.example.com"
            ],
            "lp" : 1386004312,
            "firstPacket" : 1386004312331,
            "by1" : 711,
            "ipSrc" : "10.180.156.185",
            "fs" : []
>>>>>>> fa350c64
         }
      },
      {
         "body" : {
<<<<<<< HEAD
            "lastPacket" : 1386004317989,
            "protocolCnt" : 3,
            "dstPackets" : 7,
            "tcpflags" : {
               "psh" : 6,
               "rst" : 0,
               "srcZero" : 0,
               "dstZero" : 0,
               "ack" : 7,
               "urg" : 0,
               "fin" : 2,
               "syn-ack" : 1,
               "syn" : 1
            },
            "dstPayload8" : "0500050000010ab4",
            "protocol" : [
               "http",
               "socks",
               "tcp"
            ],
            "srcPort" : 53535,
            "srcGEO" : "US",
            "dstDataBytes" : 1603,
            "srcDataBytes" : 160,
            "srcPackets" : 10,
            "srcBytes" : 832,
            "http" : {
               "host" : [
                  "www.example.com"
               ],
               "clientVersion" : [
                  "1.1"
               ],
               "bodyMagic" : [
                  "text/html"
               ],
               "pathCnt" : 1,
               "uri" : [
                  "www.example.com/"
               ],
               "requestHeader" : [
                  "accept",
                  "user-agent",
                  "host"
               ],
               "responseHeader" : [
                  "expires",
                  "content-type",
                  "x-cache",
                  "cache-control",
                  "accept-ranges",
                  "content-length",
                  "etag",
                  "date",
                  "last-modified",
                  "x-ec-custom-error",
                  "server"
               ],
               "useragentCnt" : 1,
               "serverVersionCnt" : 1,
               "bodyMagicCnt" : 1,
               "methodCnt" : 1,
               "clientVersionCnt" : 1,
               "uricnt" : 1,
               "statuscode" : [
                  200
               ],
               "path" : [
                  "/"
               ],
               "statuscodeCnt" : 1,
               "md5" : [
                  "09b9c392dc1f6e914cea287cb6be34b0"
               ],
               "responseHeaderCnt" : 11,
               "hostCnt" : 1,
               "method" : [
                  "GET"
               ],
               "serverVersion" : [
                  "1.1"
               ],
               "md5Cnt" : 1,
               "useragent" : [
                  "curl/7.24.0 (x86_64-apple-darwin12.0) libcurl/7.24.0 OpenSSL/0.9.8y zlib/1.2.5"
               ],
               "requestHeaderCnt" : 3
            },
            "srcIp" : "10.180.156.185",
            "dstMacCnt" : 1,
            "dstIp" : "10.180.156.249",
            "srcPayload8" : "0502000105010001",
            "node" : "test",
            "dstBytes" : 2073,
            "dstMac" : [
               "00:13:72:c4:f1:e1"
            ],
            "length" : 9,
            "timestamp" : "SET",
            "fileIds" : [],
            "packetLenArray" : [
=======
            "hmd5cnt" : 1,
            "mac2-term-cnt" : 1,
            "fp" : 1386004317,
            "portSrc" : 53535,
            "hpath" : [
               "/"
            ],
            "http" : {
               "method-term" : [
                  "GET"
               ],
               "bodymagic-term" : [
                  "text/html"
               ],
               "statuscode" : [
                  200
               ],
               "statuscode-cnt" : 1,
               "method-term-cnt" : 1,
               "bodymagic-term-cnt" : 1
            },
            "g1" : "USA",
            "psl" : [
>>>>>>> fa350c64
               94,
               90,
               82,
               86,
               82,
               84,
               82,
               92,
               92,
               82,
               228,
               1530,
               225,
               82,
               82,
               82,
               82
            ],
<<<<<<< HEAD
            "dstGEO" : "US",
            "totPackets" : 17,
            "segments" : 1,
            "firstPacket" : 1386004317979,
            "ipProtocol" : 6,
            "packetPosArray" : [
=======
            "hh2cnt" : 11,
            "by2" : 2073,
            "pa" : 17,
            "db" : 1763,
            "hsver" : [
               "1.1"
            ],
            "fpd" : 1386004317979,
            "prot-term-cnt" : 3,
            "gsocksip" : "EU",
            "sl" : 9,
            "prot-term" : [
               "http",
               "socks",
               "tcp"
            ],
            "hh1" : [
               "http:header:accept",
               "http:header:host",
               "http:header:user-agent"
            ],
            "assocksip" : "AS15133 MCI Communications Services, Inc. d/b/a Verizon Business",
            "lastPacket" : 1386004317989,
            "mac2-term" : [
               "00:13:72:c4:f1:e1"
            ],
            "pr" : 6,
            "p2" : 1080,
            "us" : [
               "//www.example.com/"
            ],
            "tcpflags" : {
               "fin" : 2,
               "syn-ack" : 1,
               "rst" : 0,
               "urg" : 0,
               "syn" : 1,
               "ack" : 7,
               "psh" : 6
            },
            "ps" : [
>>>>>>> fa350c64
               5966,
               6060,
               6150,
               6232,
               6318,
               6400,
               6484,
               6566,
               6658,
               6750,
               6832,
               7060,
               8590,
               8815,
               8897,
               8979,
               9061
            ],
<<<<<<< HEAD
            "totDataBytes" : 1763,
            "srcMacCnt" : 1,
            "totBytes" : 2905,
            "srcMac" : [
               "00:1f:5b:ff:51:cb"
            ],
            "socks" : {
               "ip" : "93.184.216.119",
               "RIR" : "RIPE",
               "ASN" : "AS15133 MCI Communications Services, Inc. d/b/a Verizon Business",
               "port" : 80,
               "GEO" : "US"
            },
            "dstPort" : 1080
         },
         "header" : {
            "index" : {
               "_type" : "session",
               "_index" : "tests_sessions2-131202"
=======
            "hh2" : [
               "http:header:accept-ranges",
               "http:header:cache-control",
               "http:header:content-length",
               "http:header:content-type",
               "http:header:date",
               "http:header:etag",
               "http:header:expires",
               "http:header:last-modified",
               "http:header:server",
               "http:header:x-cache",
               "http:header:x-ec-custom-error"
            ],
            "portDst" : 1080,
            "lp" : 1386004317,
            "ss" : 1,
            "fb1" : "0502000105010001",
            "socksip" : "93.184.216.119",
            "hdver" : [
               "1.1"
            ],
            "db2" : 1603,
            "by" : 2905,
            "by1" : 832,
            "ipSrc" : "10.180.156.185",
            "pa2" : 7,
            "a1" : "10.180.156.185",
            "hh1cnt" : 3,
            "hpathcnt" : 1,
            "hdvercnt" : 1,
            "mac1-term" : [
               "00:1f:5b:ff:51:cb"
            ],
            "p1" : 53535,
            "db1" : 160,
            "hmd5" : [
               "09b9c392dc1f6e914cea287cb6be34b0"
            ],
            "ipDst" : "10.180.156.249",
            "ua" : [
               "curl/7.24.0 (x86_64-apple-darwin12.0) libcurl/7.24.0 OpenSSL/0.9.8y zlib/1.2.5"
            ],
            "rirsocksip" : "RIPE",
            "timestamp" : "SET",
            "sockspo" : 80,
            "pa1" : 10,
            "lpd" : 1386004317989,
            "hsvercnt" : 1,
            "uscnt" : 1,
            "hocnt" : 1,
            "g2" : "USA",
            "mac1-term-cnt" : 1,
            "no" : "test",
            "uacnt" : 1,
            "firstPacket" : 1386004317979,
            "ho" : [
               "www.example.com"
            ],
            "a2" : "10.180.156.249",
            "fb2" : "0500050000010ab4",
            "fs" : []
         },
         "header" : {
            "index" : {
               "_index" : "tests_sessions-131202",
               "_type" : "session"
>>>>>>> fa350c64
            }
         }
      }
   ]
}
<|MERGE_RESOLUTION|>--- conflicted
+++ resolved
@@ -3,199 +3,26 @@
       {
          "header" : {
             "index" : {
-<<<<<<< HEAD
-               "_type" : "session",
-               "_index" : "tests_sessions2-131202"
+               "_index" : "tests_sessions2-131202",
+               "_type" : "session"
             }
          },
          "body" : {
-            "protocolCnt" : 3,
-            "lastPacket" : 1386004309478,
-            "tcpflags" : {
-               "psh" : 4,
-               "rst" : 0,
-               "srcZero" : 0,
-               "dstZero" : 0,
-               "ack" : 6,
-               "urg" : 0,
-               "fin" : 2,
-               "syn" : 1,
-               "syn-ack" : 1
-            },
-            "dstPackets" : 6,
-            "dstPayload8" : "005adfb20ab49cf9",
             "protocol" : [
                "http",
                "socks",
                "tcp"
             ],
-            "srcPort" : 53533,
-            "srcGEO" : "US",
-            "srcDataBytes" : 155,
+            "totBytes" : 2698,
+            "srcBytes" : 695,
+            "dstPort" : 1080,
+            "srcMac" : [
+               "00:1f:5b:ff:51:cb"
+            ],
+            "srcPackets" : 8,
+            "segments" : 1,
             "dstDataBytes" : 1599,
-            "srcPackets" : 8,
-            "http" : {
-               "md5Cnt" : 1,
-               "useragent" : [
-                  "curl/7.24.0 (x86_64-apple-darwin12.0) libcurl/7.24.0 OpenSSL/0.9.8y zlib/1.2.5"
-               ],
-               "requestHeaderCnt" : 3,
-               "uricnt" : 1,
-               "statuscode" : [
-                  200
-               ],
-               "clientVersionCnt" : 1,
-               "method" : [
-                  "GET"
-               ],
-               "serverVersion" : [
-                  "1.1"
-               ],
-               "statuscodeCnt" : 1,
-               "path" : [
-                  "/"
-               ],
-               "responseHeaderCnt" : 11,
-               "md5" : [
-                  "09b9c392dc1f6e914cea287cb6be34b0"
-               ],
-               "hostCnt" : 1,
-               "requestHeader" : [
-                  "accept",
-                  "user-agent",
-                  "host"
-               ],
-               "useragentCnt" : 1,
-               "responseHeader" : [
-                  "expires",
-                  "content-type",
-                  "x-cache",
-                  "cache-control",
-                  "accept-ranges",
-                  "content-length",
-                  "etag",
-                  "date",
-                  "last-modified",
-                  "x-ec-custom-error",
-                  "server"
-               ],
-               "bodyMagicCnt" : 1,
-               "methodCnt" : 1,
-               "serverVersionCnt" : 1,
-               "clientVersion" : [
-                  "1.1"
-               ],
-               "host" : [
-                  "www.example.com"
-               ],
-               "pathCnt" : 1,
-               "uri" : [
-                  "www.example.com/"
-               ],
-               "bodyMagic" : [
-                  "text/html"
-               ]
-            },
-            "srcIp" : "10.180.156.185",
-            "srcBytes" : 695,
-            "dstMacCnt" : 1,
-            "dstIp" : "10.180.156.249",
-            "node" : "test",
-            "dstBytes" : 2003,
-            "srcPayload8" : "040100505db8d877",
-            "dstMac" : [
-               "00:13:72:c4:f1:e1"
-            ],
-            "length" : 10,
-            "timestamp" : "SET",
-            "fileIds" : [],
-            "packetLenArray" : [
-=======
-               "_index" : "tests_sessions-131202",
-               "_type" : "session"
-            }
-         },
-         "body" : {
-            "timestamp" : "SET",
-            "hsvercnt" : 1,
-            "uscnt" : 1,
-            "lpd" : 1386004309478,
-            "pa1" : 8,
-            "sockspo" : 80,
-            "hpathcnt" : 1,
-            "hh1cnt" : 3,
-            "a1" : "10.180.156.185",
-            "pa2" : 6,
-            "ua" : [
-               "curl/7.24.0 (x86_64-apple-darwin12.0) libcurl/7.24.0 OpenSSL/0.9.8y zlib/1.2.5"
-            ],
-            "rirsocksip" : "RIPE",
-            "ipDst" : "10.180.156.249",
-            "hmd5" : [
-               "09b9c392dc1f6e914cea287cb6be34b0"
-            ],
-            "db1" : 155,
-            "mac1-term" : [
-               "00:1f:5b:ff:51:cb"
-            ],
-            "p1" : 53533,
-            "hdvercnt" : 1,
-            "fb2" : "005adfb20ab49cf9",
-            "a2" : "10.180.156.249",
-            "ho" : [
-               "www.example.com"
-            ],
-            "firstPacket" : 1386004309468,
-            "fs" : [],
-            "uacnt" : 1,
-            "no" : "test",
-            "mac1-term-cnt" : 1,
-            "g2" : "USA",
-            "hocnt" : 1,
-            "assocksip" : "AS15133 MCI Communications Services, Inc. d/b/a Verizon Business",
-            "mac2-term" : [
-               "00:13:72:c4:f1:e1"
-            ],
-            "lastPacket" : 1386004309478,
-            "hh1" : [
-               "http:header:accept",
-               "http:header:host",
-               "http:header:user-agent"
-            ],
-            "prot-term" : [
-               "http",
-               "socks",
-               "tcp"
-            ],
-            "sl" : 10,
-            "gsocksip" : "EU",
-            "prot-term-cnt" : 3,
-            "p2" : 1080,
-            "pr" : 6,
-            "psl" : [
->>>>>>> fa350c64
-               94,
-               90,
-               82,
-               91,
-               82,
-               90,
-               82,
-               228,
-               1530,
-               225,
-               82,
-               82,
-               82,
-               82
-            ],
-<<<<<<< HEAD
-            "segments" : 1,
-            "totPackets" : 14,
-            "dstGEO" : "US",
-            "totBytes" : 2698,
-            "firstPacket" : 1386004309468,
-            "ipProtocol" : 6,
+            "totDataBytes" : 1754,
             "packetPosArray" : [
                24,
                118,
@@ -212,135 +39,130 @@
                2782,
                2864
             ],
+            "packetLenArray" : [
+               94,
+               90,
+               82,
+               91,
+               82,
+               90,
+               82,
+               228,
+               1530,
+               225,
+               82,
+               82,
+               82,
+               82
+            ],
+            "dstPackets" : 6,
+            "totPackets" : 14,
+            "fileIds" : [],
+            "srcDataBytes" : 155,
+            "timestamp" : "SET",
+            "lastPacket" : 1386004309478,
+            "protocolCnt" : 3,
+            "srcGEO" : "US",
+            "dstGEO" : "US",
+            "dstBytes" : 2003,
             "srcMacCnt" : 1,
-            "totDataBytes" : 1754,
-            "socks" : {
-               "RIR" : "RIPE",
-               "ip" : "93.184.216.119",
-               "GEO" : "US",
-               "port" : 80,
-               "ASN" : "AS15133 MCI Communications Services, Inc. d/b/a Verizon Business"
-            },
-            "srcMac" : [
-               "00:1f:5b:ff:51:cb"
-            ],
-            "dstPort" : 1080
-=======
-            "g1" : "USA",
-            "hpath" : [
-               "/"
-            ],
+            "ipProtocol" : 6,
+            "srcIp" : "10.180.156.185",
             "http" : {
-               "method-term" : [
-                  "GET"
-               ],
-               "method-term-cnt" : 1,
-               "bodymagic-term-cnt" : 1,
+               "path" : [
+                  "/"
+               ],
+               "md5" : [
+                  "09b9c392dc1f6e914cea287cb6be34b0"
+               ],
+               "clientVersionCnt" : 1,
                "statuscode" : [
                   200
                ],
-               "statuscode-cnt" : 1,
-               "bodymagic-term" : [
+               "serverVersionCnt" : 1,
+               "uri" : [
+                  "www.example.com/"
+               ],
+               "hostCnt" : 1,
+               "bodyMagicCnt" : 1,
+               "uricnt" : 1,
+               "serverVersion" : [
+                  "1.1"
+               ],
+               "responseHeader" : [
+                  "expires",
+                  "content-type",
+                  "x-cache",
+                  "cache-control",
+                  "accept-ranges",
+                  "content-length",
+                  "etag",
+                  "date",
+                  "last-modified",
+                  "x-ec-custom-error",
+                  "server"
+               ],
+               "bodyMagic" : [
                   "text/html"
+               ],
+               "pathCnt" : 1,
+               "statuscodeCnt" : 1,
+               "requestHeaderCnt" : 3,
+               "responseHeaderCnt" : 11,
+               "clientVersion" : [
+                  "1.1"
+               ],
+               "methodCnt" : 1,
+               "method" : [
+                  "GET"
+               ],
+               "md5Cnt" : 1,
+               "useragent" : [
+                  "curl/7.24.0 (x86_64-apple-darwin12.0) libcurl/7.24.0 OpenSSL/0.9.8y zlib/1.2.5"
+               ],
+               "useragentCnt" : 1,
+               "requestHeader" : [
+                  "accept",
+                  "user-agent",
+                  "host"
+               ],
+               "host" : [
+                  "www.example.com"
                ]
             },
-            "portSrc" : 53533,
-            "fp" : 1386004309,
-            "mac2-term-cnt" : 1,
-            "hmd5cnt" : 1,
-            "fpd" : 1386004309468,
-            "hsver" : [
-               "1.1"
-            ],
-            "db" : 1754,
-            "pa" : 14,
-            "by2" : 2003,
-            "hh2cnt" : 11,
-            "socksip" : "93.184.216.119",
-            "db2" : 1599,
-            "hdver" : [
-               "1.1"
-            ],
-            "by" : 2698,
-            "fb1" : "040100505db8d877",
-            "ss" : 1,
-            "lp" : 1386004309,
-            "ipSrc" : "10.180.156.185",
-            "by1" : 695,
-            "hh2" : [
-               "http:header:accept-ranges",
-               "http:header:cache-control",
-               "http:header:content-length",
-               "http:header:content-type",
-               "http:header:date",
-               "http:header:etag",
-               "http:header:expires",
-               "http:header:last-modified",
-               "http:header:server",
-               "http:header:x-cache",
-               "http:header:x-ec-custom-error"
-            ],
-            "ps" : [
-               24,
-               118,
-               208,
-               290,
-               381,
-               463,
-               553,
-               635,
-               863,
-               2393,
-               2618,
-               2700,
-               2782,
-               2864
-            ],
+            "dstPayload8" : "005adfb20ab49cf9",
+            "dstIp" : "10.180.156.249",
+            "firstPacket" : 1386004309468,
+            "length" : 10,
+            "socks" : {
+               "ip" : "93.184.216.119",
+               "ASN" : "AS15133 MCI Communications Services, Inc. d/b/a Verizon Business",
+               "RIR" : "RIPE",
+               "port" : 80
+            },
+            "dstMacCnt" : 1,
+            "srcPayload8" : "040100505db8d877",
             "tcpflags" : {
+               "srcZero" : 0,
+               "syn-ack" : 1,
                "psh" : 4,
+               "dstZero" : 0,
+               "fin" : 2,
                "ack" : 6,
+               "urg" : 0,
                "syn" : 1,
-               "urg" : 0,
-               "fin" : 2,
-               "rst" : 0,
-               "syn-ack" : 1
-            },
-            "us" : [
-               "//www.example.com/"
-            ],
-            "portDst" : 1080
->>>>>>> fa350c64
+               "rst" : 0
+            },
+            "srcPort" : 53533,
+            "node" : "test",
+            "dstMac" : [
+               "00:13:72:c4:f1:e1"
+            ]
          }
       },
       {
-         "header" : {
-            "index" : {
-               "_type" : "session",
-<<<<<<< HEAD
-               "_index" : "tests_sessions2-131202"
-            }
-         },
          "body" : {
-            "timestamp" : "SET",
-            "fileIds" : [],
-            "dstMac" : [
-               "00:13:72:c4:f1:e1"
-            ],
-            "length" : 53,
-            "dstGEO" : "US",
-            "totPackets" : 15,
-            "segments" : 1,
             "packetLenArray" : [
-=======
-               "_index" : "tests_sessions-131202"
-            }
-         },
-         "body" : {
-            "g1" : "USA",
-            "hh1cnt" : 3,
-            "hpathcnt" : 1,
-            "psl" : [
->>>>>>> fa350c64
                94,
                90,
                82,
@@ -357,93 +179,7 @@
                82,
                82
             ],
-<<<<<<< HEAD
             "packetPosArray" : [
-=======
-            "portSrc" : 53534,
-            "a1" : "10.180.156.185",
-            "fp" : 1386004312,
-            "http" : {
-               "statuscode" : [
-                  200
-               ],
-               "statuscode-cnt" : 1,
-               "bodymagic-term" : [
-                  "text/html"
-               ],
-               "bodymagic-term-cnt" : 1,
-               "method-term-cnt" : 1,
-               "method-term" : [
-                  "GET"
-               ]
-            },
-            "hpath" : [
-               "/"
-            ],
-            "socksho" : "www.example.com",
-            "hmd5cnt" : 1,
-            "mac2-term-cnt" : 1,
-            "pa2" : 7,
-            "fpd" : 1386004312331,
-            "ua" : [
-               "curl/7.24.0 (x86_64-apple-darwin12.0) libcurl/7.24.0 OpenSSL/0.9.8y zlib/1.2.5"
-            ],
-            "hsver" : [
-               "1.1"
-            ],
-            "db1" : 171,
-            "hmd5" : [
-               "09b9c392dc1f6e914cea287cb6be34b0"
-            ],
-            "db" : 1770,
-            "ipDst" : "10.180.156.249",
-            "hdvercnt" : 1,
-            "hh2cnt" : 11,
-            "by2" : 2069,
-            "pa" : 15,
-            "mac1-term" : [
-               "00:1f:5b:ff:51:cb"
-            ],
-            "p1" : 53534,
-            "lastPacket" : 1386004312384,
-            "mac2-term" : [
-               "00:13:72:c4:f1:e1"
-            ],
-            "prot-term" : [
-               "http",
-               "socks",
-               "tcp"
-            ],
-            "timestamp" : "SET",
-            "hh1" : [
-               "http:header:accept",
-               "http:header:host",
-               "http:header:user-agent"
-            ],
-            "prot-term-cnt" : 3,
-            "sl" : 53,
-            "p2" : 1080,
-            "hsvercnt" : 1,
-            "uscnt" : 1,
-            "lpd" : 1386004312384,
-            "pr" : 6,
-            "pa1" : 8,
-            "sockspo" : 80,
-            "hh2" : [
-               "http:header:accept-ranges",
-               "http:header:cache-control",
-               "http:header:content-length",
-               "http:header:content-type",
-               "http:header:date",
-               "http:header:etag",
-               "http:header:expires",
-               "http:header:last-modified",
-               "http:header:server",
-               "http:header:x-cache",
-               "http:header:x-ec-custom-error"
-            ],
-            "ps" : [
->>>>>>> fa350c64
                2946,
                3040,
                3130,
@@ -460,63 +196,58 @@
                5802,
                5884
             ],
-<<<<<<< HEAD
-            "firstPacket" : 1386004312331,
-            "ipProtocol" : 6,
+            "dstPackets" : 7,
+            "totPackets" : 15,
             "totDataBytes" : 1770,
-            "srcMacCnt" : 1,
-            "totBytes" : 2780,
+            "fileIds" : [],
             "dstPort" : 1080,
-            "srcMac" : [
-               "00:1f:5b:ff:51:cb"
-            ],
-            "socks" : {
-               "host" : "www.example.com",
-               "port" : 80
-            },
-            "dstPackets" : 7,
-            "tcpflags" : {
-               "urg" : 0,
-               "ack" : 7,
-               "dstZero" : 0,
-               "syn" : 1,
-               "syn-ack" : 1,
-               "fin" : 2,
-               "psh" : 4,
-               "rst" : 0,
-               "srcZero" : 0
-            },
-            "lastPacket" : 1386004312384,
-            "protocolCnt" : 3,
-            "srcDataBytes" : 171,
-            "dstDataBytes" : 1599,
-            "srcPackets" : 8,
+            "srcBytes" : 711,
             "protocol" : [
                "http",
                "socks",
                "tcp"
             ],
+            "totBytes" : 2780,
+            "srcPackets" : 8,
+            "segments" : 1,
+            "dstDataBytes" : 1599,
+            "srcMac" : [
+               "00:1f:5b:ff:51:cb"
+            ],
+            "dstBytes" : 2069,
+            "srcMacCnt" : 1,
+            "ipProtocol" : 6,
+            "srcIp" : "10.180.156.185",
+            "protocolCnt" : 3,
+            "srcGEO" : "US",
+            "dstGEO" : "US",
+            "srcDataBytes" : 171,
+            "timestamp" : "SET",
+            "lastPacket" : 1386004312384,
+            "socks" : {
+               "host" : "www.example.com",
+               "port" : 80
+            },
+            "dstMacCnt" : 1,
+            "tcpflags" : {
+               "rst" : 0,
+               "urg" : 0,
+               "syn" : 1,
+               "ack" : 7,
+               "fin" : 2,
+               "dstZero" : 0,
+               "psh" : 4,
+               "syn-ack" : 1,
+               "srcZero" : 0
+            },
+            "srcPayload8" : "0401005000000001",
             "dstPayload8" : "005adfb30ab49cf9",
-            "srcPort" : 53534,
-            "srcGEO" : "US",
-            "srcBytes" : 711,
+            "firstPacket" : 1386004312331,
+            "dstIp" : "10.180.156.249",
             "http" : {
                "bodyMagic" : [
                   "text/html"
                ],
-               "uri" : [
-                  "www.example.com/"
-               ],
-               "pathCnt" : 1,
-               "host" : [
-                  "www.example.com"
-               ],
-               "clientVersion" : [
-                  "1.1"
-               ],
-               "serverVersionCnt" : 1,
-               "methodCnt" : 1,
-               "bodyMagicCnt" : 1,
                "responseHeader" : [
                   "expires",
                   "content-type",
@@ -530,212 +261,94 @@
                   "x-ec-custom-error",
                   "server"
                ],
+               "pathCnt" : 1,
+               "statuscodeCnt" : 1,
+               "requestHeaderCnt" : 3,
+               "responseHeaderCnt" : 11,
+               "methodCnt" : 1,
+               "method" : [
+                  "GET"
+               ],
+               "clientVersion" : [
+                  "1.1"
+               ],
+               "md5Cnt" : 1,
+               "useragent" : [
+                  "curl/7.24.0 (x86_64-apple-darwin12.0) libcurl/7.24.0 OpenSSL/0.9.8y zlib/1.2.5"
+               ],
+               "host" : [
+                  "www.example.com"
+               ],
                "useragentCnt" : 1,
                "requestHeader" : [
                   "accept",
                   "user-agent",
                   "host"
                ],
-               "hostCnt" : 1,
                "path" : [
                   "/"
                ],
-               "statuscodeCnt" : 1,
                "md5" : [
                   "09b9c392dc1f6e914cea287cb6be34b0"
                ],
-               "responseHeaderCnt" : 11,
-               "serverVersion" : [
-                  "1.1"
-               ],
-               "method" : [
-                  "GET"
-               ],
-               "clientVersionCnt" : 1,
+               "serverVersionCnt" : 1,
                "statuscode" : [
                   200
                ],
+               "clientVersionCnt" : 1,
+               "uri" : [
+                  "www.example.com/"
+               ],
+               "bodyMagicCnt" : 1,
+               "hostCnt" : 1,
                "uricnt" : 1,
-               "requestHeaderCnt" : 3,
-               "useragent" : [
-                  "curl/7.24.0 (x86_64-apple-darwin12.0) libcurl/7.24.0 OpenSSL/0.9.8y zlib/1.2.5"
-               ],
-               "md5Cnt" : 1
-            },
-            "srcIp" : "10.180.156.185",
-            "srcPayload8" : "0401005000000001",
-            "node" : "test",
-            "dstBytes" : 2069,
-            "dstIp" : "10.180.156.249",
-            "dstMacCnt" : 1
-=======
-            "tcpflags" : {
-               "syn" : 1,
-               "ack" : 7,
-               "psh" : 4,
-               "fin" : 2,
-               "syn-ack" : 1,
-               "rst" : 0,
-               "urg" : 0
-            },
-            "us" : [
-               "//www.example.com/"
-            ],
-            "uacnt" : 1,
-            "portDst" : 1080,
-            "no" : "test",
-            "mac1-term-cnt" : 1,
-            "g2" : "USA",
-            "hocnt" : 1,
-            "db2" : 1599,
-            "hdver" : [
-               "1.1"
-            ],
-            "fb2" : "005adfb30ab49cf9",
-            "by" : 2780,
-            "ss" : 1,
-            "a2" : "10.180.156.249",
-            "fb1" : "0401005000000001",
-            "ho" : [
-               "www.example.com"
-            ],
-            "lp" : 1386004312,
-            "firstPacket" : 1386004312331,
-            "by1" : 711,
-            "ipSrc" : "10.180.156.185",
-            "fs" : []
->>>>>>> fa350c64
+               "serverVersion" : [
+                  "1.1"
+               ]
+            },
+            "length" : 53,
+            "dstMac" : [
+               "00:13:72:c4:f1:e1"
+            ],
+            "srcPort" : 53534,
+            "node" : "test"
+         },
+         "header" : {
+            "index" : {
+               "_type" : "session",
+               "_index" : "tests_sessions2-131202"
+            }
          }
       },
       {
          "body" : {
-<<<<<<< HEAD
+            "dstGEO" : "US",
+            "srcGEO" : "US",
+            "protocolCnt" : 3,
             "lastPacket" : 1386004317989,
-            "protocolCnt" : 3,
-            "dstPackets" : 7,
-            "tcpflags" : {
-               "psh" : 6,
-               "rst" : 0,
-               "srcZero" : 0,
-               "dstZero" : 0,
-               "ack" : 7,
-               "urg" : 0,
-               "fin" : 2,
-               "syn-ack" : 1,
-               "syn" : 1
-            },
-            "dstPayload8" : "0500050000010ab4",
+            "srcDataBytes" : 160,
+            "timestamp" : "SET",
+            "srcMacCnt" : 1,
+            "dstBytes" : 2073,
+            "srcIp" : "10.180.156.185",
+            "ipProtocol" : 6,
+            "dstPort" : 1080,
+            "srcBytes" : 832,
+            "totBytes" : 2905,
             "protocol" : [
                "http",
                "socks",
                "tcp"
             ],
-            "srcPort" : 53535,
-            "srcGEO" : "US",
+            "segments" : 1,
             "dstDataBytes" : 1603,
-            "srcDataBytes" : 160,
             "srcPackets" : 10,
-            "srcBytes" : 832,
-            "http" : {
-               "host" : [
-                  "www.example.com"
-               ],
-               "clientVersion" : [
-                  "1.1"
-               ],
-               "bodyMagic" : [
-                  "text/html"
-               ],
-               "pathCnt" : 1,
-               "uri" : [
-                  "www.example.com/"
-               ],
-               "requestHeader" : [
-                  "accept",
-                  "user-agent",
-                  "host"
-               ],
-               "responseHeader" : [
-                  "expires",
-                  "content-type",
-                  "x-cache",
-                  "cache-control",
-                  "accept-ranges",
-                  "content-length",
-                  "etag",
-                  "date",
-                  "last-modified",
-                  "x-ec-custom-error",
-                  "server"
-               ],
-               "useragentCnt" : 1,
-               "serverVersionCnt" : 1,
-               "bodyMagicCnt" : 1,
-               "methodCnt" : 1,
-               "clientVersionCnt" : 1,
-               "uricnt" : 1,
-               "statuscode" : [
-                  200
-               ],
-               "path" : [
-                  "/"
-               ],
-               "statuscodeCnt" : 1,
-               "md5" : [
-                  "09b9c392dc1f6e914cea287cb6be34b0"
-               ],
-               "responseHeaderCnt" : 11,
-               "hostCnt" : 1,
-               "method" : [
-                  "GET"
-               ],
-               "serverVersion" : [
-                  "1.1"
-               ],
-               "md5Cnt" : 1,
-               "useragent" : [
-                  "curl/7.24.0 (x86_64-apple-darwin12.0) libcurl/7.24.0 OpenSSL/0.9.8y zlib/1.2.5"
-               ],
-               "requestHeaderCnt" : 3
-            },
-            "srcIp" : "10.180.156.185",
-            "dstMacCnt" : 1,
-            "dstIp" : "10.180.156.249",
-            "srcPayload8" : "0502000105010001",
-            "node" : "test",
-            "dstBytes" : 2073,
-            "dstMac" : [
-               "00:13:72:c4:f1:e1"
-            ],
-            "length" : 9,
-            "timestamp" : "SET",
-            "fileIds" : [],
+            "srcMac" : [
+               "00:1f:5b:ff:51:cb"
+            ],
+            "totPackets" : 17,
+            "dstPackets" : 7,
             "packetLenArray" : [
-=======
-            "hmd5cnt" : 1,
-            "mac2-term-cnt" : 1,
-            "fp" : 1386004317,
-            "portSrc" : 53535,
-            "hpath" : [
-               "/"
-            ],
-            "http" : {
-               "method-term" : [
-                  "GET"
-               ],
-               "bodymagic-term" : [
-                  "text/html"
-               ],
-               "statuscode" : [
-                  200
-               ],
-               "statuscode-cnt" : 1,
-               "method-term-cnt" : 1,
-               "bodymagic-term-cnt" : 1
-            },
-            "g1" : "USA",
-            "psl" : [
->>>>>>> fa350c64
                94,
                90,
                82,
@@ -754,56 +367,7 @@
                82,
                82
             ],
-<<<<<<< HEAD
-            "dstGEO" : "US",
-            "totPackets" : 17,
-            "segments" : 1,
-            "firstPacket" : 1386004317979,
-            "ipProtocol" : 6,
             "packetPosArray" : [
-=======
-            "hh2cnt" : 11,
-            "by2" : 2073,
-            "pa" : 17,
-            "db" : 1763,
-            "hsver" : [
-               "1.1"
-            ],
-            "fpd" : 1386004317979,
-            "prot-term-cnt" : 3,
-            "gsocksip" : "EU",
-            "sl" : 9,
-            "prot-term" : [
-               "http",
-               "socks",
-               "tcp"
-            ],
-            "hh1" : [
-               "http:header:accept",
-               "http:header:host",
-               "http:header:user-agent"
-            ],
-            "assocksip" : "AS15133 MCI Communications Services, Inc. d/b/a Verizon Business",
-            "lastPacket" : 1386004317989,
-            "mac2-term" : [
-               "00:13:72:c4:f1:e1"
-            ],
-            "pr" : 6,
-            "p2" : 1080,
-            "us" : [
-               "//www.example.com/"
-            ],
-            "tcpflags" : {
-               "fin" : 2,
-               "syn-ack" : 1,
-               "rst" : 0,
-               "urg" : 0,
-               "syn" : 1,
-               "ack" : 7,
-               "psh" : 6
-            },
-            "ps" : [
->>>>>>> fa350c64
                5966,
                6060,
                6150,
@@ -822,94 +386,103 @@
                8979,
                9061
             ],
-<<<<<<< HEAD
             "totDataBytes" : 1763,
-            "srcMacCnt" : 1,
-            "totBytes" : 2905,
-            "srcMac" : [
-               "00:1f:5b:ff:51:cb"
-            ],
+            "fileIds" : [],
+            "srcPort" : 53535,
+            "node" : "test",
+            "dstMac" : [
+               "00:13:72:c4:f1:e1"
+            ],
+            "firstPacket" : 1386004317979,
+            "dstIp" : "10.180.156.249",
+            "dstPayload8" : "0500050000010ab4",
+            "http" : {
+               "methodCnt" : 1,
+               "method" : [
+                  "GET"
+               ],
+               "clientVersion" : [
+                  "1.1"
+               ],
+               "responseHeaderCnt" : 11,
+               "host" : [
+                  "www.example.com"
+               ],
+               "requestHeader" : [
+                  "accept",
+                  "user-agent",
+                  "host"
+               ],
+               "useragentCnt" : 1,
+               "useragent" : [
+                  "curl/7.24.0 (x86_64-apple-darwin12.0) libcurl/7.24.0 OpenSSL/0.9.8y zlib/1.2.5"
+               ],
+               "md5Cnt" : 1,
+               "pathCnt" : 1,
+               "bodyMagic" : [
+                  "text/html"
+               ],
+               "responseHeader" : [
+                  "expires",
+                  "content-type",
+                  "x-cache",
+                  "cache-control",
+                  "accept-ranges",
+                  "content-length",
+                  "etag",
+                  "date",
+                  "last-modified",
+                  "x-ec-custom-error",
+                  "server"
+               ],
+               "requestHeaderCnt" : 3,
+               "statuscodeCnt" : 1,
+               "uricnt" : 1,
+               "serverVersion" : [
+                  "1.1"
+               ],
+               "serverVersionCnt" : 1,
+               "statuscode" : [
+                  200
+               ],
+               "clientVersionCnt" : 1,
+               "md5" : [
+                  "09b9c392dc1f6e914cea287cb6be34b0"
+               ],
+               "path" : [
+                  "/"
+               ],
+               "bodyMagicCnt" : 1,
+               "hostCnt" : 1,
+               "uri" : [
+                  "www.example.com/"
+               ]
+            },
+            "length" : 9,
+            "dstMacCnt" : 1,
             "socks" : {
-               "ip" : "93.184.216.119",
+               "port" : 80,
                "RIR" : "RIPE",
                "ASN" : "AS15133 MCI Communications Services, Inc. d/b/a Verizon Business",
-               "port" : 80,
-               "GEO" : "US"
-            },
-            "dstPort" : 1080
+               "ip" : "93.184.216.119"
+            },
+            "tcpflags" : {
+               "psh" : 6,
+               "syn-ack" : 1,
+               "srcZero" : 0,
+               "dstZero" : 0,
+               "ack" : 7,
+               "fin" : 2,
+               "rst" : 0,
+               "urg" : 0,
+               "syn" : 1
+            },
+            "srcPayload8" : "0502000105010001"
          },
          "header" : {
             "index" : {
-               "_type" : "session",
-               "_index" : "tests_sessions2-131202"
-=======
-            "hh2" : [
-               "http:header:accept-ranges",
-               "http:header:cache-control",
-               "http:header:content-length",
-               "http:header:content-type",
-               "http:header:date",
-               "http:header:etag",
-               "http:header:expires",
-               "http:header:last-modified",
-               "http:header:server",
-               "http:header:x-cache",
-               "http:header:x-ec-custom-error"
-            ],
-            "portDst" : 1080,
-            "lp" : 1386004317,
-            "ss" : 1,
-            "fb1" : "0502000105010001",
-            "socksip" : "93.184.216.119",
-            "hdver" : [
-               "1.1"
-            ],
-            "db2" : 1603,
-            "by" : 2905,
-            "by1" : 832,
-            "ipSrc" : "10.180.156.185",
-            "pa2" : 7,
-            "a1" : "10.180.156.185",
-            "hh1cnt" : 3,
-            "hpathcnt" : 1,
-            "hdvercnt" : 1,
-            "mac1-term" : [
-               "00:1f:5b:ff:51:cb"
-            ],
-            "p1" : 53535,
-            "db1" : 160,
-            "hmd5" : [
-               "09b9c392dc1f6e914cea287cb6be34b0"
-            ],
-            "ipDst" : "10.180.156.249",
-            "ua" : [
-               "curl/7.24.0 (x86_64-apple-darwin12.0) libcurl/7.24.0 OpenSSL/0.9.8y zlib/1.2.5"
-            ],
-            "rirsocksip" : "RIPE",
-            "timestamp" : "SET",
-            "sockspo" : 80,
-            "pa1" : 10,
-            "lpd" : 1386004317989,
-            "hsvercnt" : 1,
-            "uscnt" : 1,
-            "hocnt" : 1,
-            "g2" : "USA",
-            "mac1-term-cnt" : 1,
-            "no" : "test",
-            "uacnt" : 1,
-            "firstPacket" : 1386004317979,
-            "ho" : [
-               "www.example.com"
-            ],
-            "a2" : "10.180.156.249",
-            "fb2" : "0500050000010ab4",
-            "fs" : []
-         },
-         "header" : {
-            "index" : {
-               "_index" : "tests_sessions-131202",
+               "_index" : "tests_sessions2-131202",
                "_type" : "session"
->>>>>>> fa350c64
             }
          }
       }
