--- conflicted
+++ resolved
@@ -1,132 +1,7 @@
 {
    "sessions2" : [
       {
-         "header" : {
-            "index" : {
-               "_type" : "session",
-               "_index" : "tests_sessions2-150131"
-            }
-         },
          "body" : {
-<<<<<<< HEAD
-            "srcPayload8" : "301d020101771880",
-            "dstIp" : "0000:0000:0000:0000:0000:0000:0000:0001",
-            "srcPackets" : 20,
-            "certCnt" : 1,
-            "srcPort" : 37386,
-            "srcIp" : "0000:0000:0000:0000:0000:0000:0000:0001",
-            "protocol" : [
-               "tls",
-               "ldap",
-               "tcp"
-            ],
-            "dstBytes" : 3422,
-            "dstPort" : 389,
-            "packetLen" : [
-               110,
-               110,
-               102,
-               133,
-               102,
-               116,
-               102,
-               219,
-               188,
-               102,
-               631,
-               102,
-               111,
-               102,
-               241,
-               108,
-               235,
-               102,
-               108,
-               283,
-               102,
-               443,
-               331,
-               251,
-               102,
-               171,
-               587,
-               102,
-               619,
-               267,
-               102,
-               171,
-               299,
-               102,
-               331,
-               90
-            ],
-            "srcDataBytes" : 1651,
-            "totBytes" : 6801,
-            "srcBytes" : 3379,
-            "fileId" : [],
-            "dstPayload8" : "300c02010178070a",
-            "ipProtocol" : 6,
-            "totDataBytes" : 3701,
-            "tls" : {
-               "versionCnt" : 1,
-               "cipher" : [
-                  "TLS_RSA_WITH_AES_128_CBC_SHA"
-               ],
-               "cipherCnt" : 1,
-               "dstSessionId" : [
-                  "3bacce112097291bccb0e59d56f92396277a9ae4a1b59a9610db211f878bd0fd"
-               ],
-               "version" : [
-                  "TLSv1.2"
-               ],
-               "ja3Cnt" : 1,
-               "ja3" : [
-                  "3f8b7a5c41878630f67e660533be80fc"
-               ]
-            },
-            "node" : "test",
-            "lastPacket" : 1422673558484,
-            "totPackets" : 36,
-            "dstDataBytes" : 2050,
-            "dstMacCnt" : 1,
-            "tcpflags" : {
-               "urg" : 0,
-               "rst" : 1,
-               "syn-ack" : 1,
-               "psh" : 21,
-               "ack" : 11,
-               "fin" : 1,
-               "syn" : 1,
-               "dstZero" : 0,
-               "srcZero" : 0
-            },
-            "dstMac" : [
-               "00:00:00:00:00:00"
-            ],
-            "srcMacCnt" : 1,
-            "length" : 25820,
-            "firstPacket" : 1422673532664,
-            "dstPackets" : 16,
-            "segmentCnt" : 1,
-            "cert" : [
-               {
-                  "validDays" : 3650,
-                  "subjectCN" : [
-                     "ldap ssl test"
-                  ],
-                  "hash" : "2b:c2:6a:13:99:8b:2c:a0:1e:a4:65:dd:22:fb:fc:92:a0:99:fb:02",
-                  "issuerCN" : [
-                     "ldap ssl test"
-                  ],
-                  "notAfter" : 1738030709000,
-                  "serial" : "008a07e08d4ab50a7b",
-                  "notBefore" : 1422670709000
-               }
-            ],
-            "timestamp" : "SET",
-            "srcMac" : [
-               "00:00:00:00:00:00"
-=======
             "cert" : [
                {
                   "hash" : "2b:c2:6a:13:99:8b:2c:a0:1e:a4:65:dd:22:fb:fc:92:a0:99:fb:02",
@@ -200,7 +75,6 @@
                102,
                331,
                90
->>>>>>> e7d1ea6c
             ],
             "packetPos" : [
                24,
@@ -240,9 +114,6 @@
                6980,
                7311
             ],
-<<<<<<< HEAD
-            "protocolCnt" : 3
-=======
             "protocol" : [
                "tls",
                "ldap",
@@ -306,7 +177,6 @@
                "_index" : "tests_sessions2-150131",
                "_type" : "session"
             }
->>>>>>> e7d1ea6c
          }
       }
    ]
