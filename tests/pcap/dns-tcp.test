{
   "sessions2" : [
      {
         "body" : {
<<<<<<< HEAD
            "srcDataBytes" : 30,
            "srcBytes" : 438,
            "packetPos" : [
               24,
               118,
               208,
               290,
               402,
               484,
               908,
               990,
               1072,
               1154
            ],
            "firstPacket" : 1385482078892,
            "fileId" : [],
            "srcPackets" : 6,
            "dstDataBytes" : 342,
            "srcMac" : [
               "00:1f:5b:ff:51:cb"
            ],
            "tcpflags" : {
               "urg" : 0,
               "syn" : 1,
               "ack" : 4,
               "rst" : 0,
               "psh" : 2,
               "syn-ack" : 1,
               "fin" : 2,
               "dstZero" : 0,
               "srcZero" : 0
            },
            "dns" : {
               "qt" : [
                  "A"
=======
            "dns" : {
               "ASN" : [
                  "AS15169 Google LLC",
                  "AS15169 Google LLC",
                  "AS15169 Google LLC",
                  "AS15169 Google LLC",
                  "AS15169 Google LLC",
                  "AS15169 Google LLC",
                  "AS15169 Google LLC",
                  "AS15169 Google LLC",
                  "AS15169 Google LLC",
                  "AS15169 Google LLC",
                  "AS15169 Google LLC"
               ],
               "GEO" : [
                  "US",
                  "US",
                  "US",
                  "US",
                  "US",
                  "US",
                  "US",
                  "US",
                  "US",
                  "US",
                  "US"
>>>>>>> e7d1ea6c
               ],
               "RIR" : [
                  "ARIN",
                  "ARIN",
                  "ARIN",
                  "ARIN",
                  "ARIN",
                  "ARIN",
                  "ARIN",
                  "ARIN",
                  "ARIN",
                  "ARIN",
                  "ARIN"
               ],
<<<<<<< HEAD
               "hostCnt" : 1,
               "ASN" : [
                  "AS15169 Google LLC",
                  "AS15169 Google LLC",
                  "AS15169 Google LLC",
                  "AS15169 Google LLC",
                  "AS15169 Google LLC",
                  "AS15169 Google LLC",
                  "AS15169 Google LLC",
                  "AS15169 Google LLC",
                  "AS15169 Google LLC",
                  "AS15169 Google LLC",
                  "AS15169 Google LLC"
=======
               "host" : [
                  "google.com"
               ],
               "hostCnt" : 1,
               "ip" : [
                  "74.125.228.32",
                  "74.125.228.33",
                  "74.125.228.34",
                  "74.125.228.35",
                  "74.125.228.36",
                  "74.125.228.37",
                  "74.125.228.38",
                  "74.125.228.39",
                  "74.125.228.40",
                  "74.125.228.41",
                  "74.125.228.46"
>>>>>>> e7d1ea6c
               ],
               "ipCnt" : 11,
               "opcode" : [
                  "QUERY"
               ],
<<<<<<< HEAD
               "qtCnt" : 1,
               "ip" : [
                  "74.125.228.32",
                  "74.125.228.33",
                  "74.125.228.34",
                  "74.125.228.35",
                  "74.125.228.36",
                  "74.125.228.37",
                  "74.125.228.38",
                  "74.125.228.39",
                  "74.125.228.40",
                  "74.125.228.41",
                  "74.125.228.46"
               ],
               "opcodeCnt" : 1,
               "GEO" : [
                  "US",
                  "US",
                  "US",
                  "US",
                  "US",
                  "US",
                  "US",
                  "US",
                  "US",
                  "US",
                  "US"
               ],
               "qcCnt" : 1,
               "host" : [
                  "google.com"
               ],
               "qc" : [
                  "IN"
               ],
=======
               "opcodeCnt" : 1,
               "qc" : [
                  "IN"
               ],
               "qcCnt" : 1,
               "qt" : [
                  "A"
               ],
               "qtCnt" : 1,
>>>>>>> e7d1ea6c
               "status" : [
                  "NOERROR"
               ],
               "statusCnt" : 1
            },
<<<<<<< HEAD
=======
            "dstBytes" : 614,
            "dstDataBytes" : 342,
            "dstIp" : "10.2.95.39",
            "dstMac" : [
               "00:00:0c:07:ac:01",
               "00:0e:d6:0b:98:80"
            ],
            "dstMacCnt" : 2,
            "dstOui" : [
               "Cisco",
               "Cisco Systems, Inc"
            ],
            "dstOuiCnt" : 2,
            "dstPackets" : 4,
            "dstPayload8" : "01545e6381800001",
            "dstPort" : 53,
            "fileId" : [],
            "firstPacket" : 1385482078892,
            "ipProtocol" : 6,
            "lastPacket" : 1385482078899,
            "length" : 7,
            "node" : "test",
>>>>>>> e7d1ea6c
            "packetLen" : [
               94,
               90,
               82,
               112,
               82,
               424,
               82,
               82,
               82,
               82
            ],
<<<<<<< HEAD
            "dstMac" : [
               "00:00:0c:07:ac:01",
               "00:0e:d6:0b:98:80"
            ],
            "srcPort" : 49342,
            "node" : "test",
            "ipProtocol" : 6,
            "dstMacCnt" : 2,
            "dstBytes" : 614,
            "segmentCnt" : 1,
            "timestamp" : "SET",
            "totDataBytes" : 372,
            "dstPackets" : 4,
            "srcGEO" : "US",
            "length" : 7,
            "protocol" : [
               "dns",
               "tcp"
            ],
            "lastPacket" : 1385482078899,
            "totPackets" : 10,
            "dstPayload8" : "01545e6381800001",
            "dstIp" : "10.2.95.39",
            "srcMacCnt" : 1,
            "protocolCnt" : 2,
            "totBytes" : 1052,
            "srcIp" : "10.180.156.141",
            "dstPort" : 53,
            "srcPayload8" : "001c5e6301000001"
=======
            "packetPos" : [
               24,
               118,
               208,
               290,
               402,
               484,
               908,
               990,
               1072,
               1154
            ],
            "protocol" : [
               "dns",
               "tcp"
            ],
            "protocolCnt" : 2,
            "segmentCnt" : 1,
            "srcBytes" : 438,
            "srcDataBytes" : 30,
            "srcGEO" : "US",
            "srcIp" : "10.180.156.141",
            "srcMac" : [
               "00:1f:5b:ff:51:cb"
            ],
            "srcMacCnt" : 1,
            "srcOui" : [
               "Apple, Inc."
            ],
            "srcOuiCnt" : 1,
            "srcPackets" : 6,
            "srcPayload8" : "001c5e6301000001",
            "srcPort" : 49342,
            "tcpflags" : {
               "ack" : 4,
               "dstZero" : 0,
               "fin" : 2,
               "psh" : 2,
               "rst" : 0,
               "srcZero" : 0,
               "syn" : 1,
               "syn-ack" : 1,
               "urg" : 0
            },
            "timestamp" : "SET",
            "totBytes" : 1052,
            "totDataBytes" : 372,
            "totPackets" : 10
>>>>>>> e7d1ea6c
         },
         "header" : {
            "index" : {
               "_index" : "tests_sessions2-131126",
               "_type" : "session"
            }
         }
      },
      {
         "body" : {
<<<<<<< HEAD
            "timestamp" : "SET",
            "segmentCnt" : 1,
            "dstBytes" : 530,
            "dstMacCnt" : 2,
            "ipProtocol" : 6,
            "node" : "test",
            "srcPort" : 49343,
            "dstMac" : [
               "00:00:0c:07:ac:01",
               "00:0e:d6:0b:98:80"
            ],
            "dns" : {
               "qcCnt" : 1,
               "GEO" : [
                  "US",
                  "US",
                  "US",
                  "US",
                  "US"
               ],
               "opcodeCnt" : 1,
               "host" : [
                  "aol.com"
               ],
               "status" : [
                  "NOERROR"
               ],
               "qc" : [
                  "IN"
               ],
               "statusCnt" : 1,
               "qt" : [
                  "A"
               ],
               "RIR" : [
                  "ARIN",
                  "ARIN",
                  "ARIN",
                  "ARIN",
                  "ARIN"
               ],
               "hostCnt" : 1,
               "ASN" : [
                  "AS1668 AOL Transit Data Network",
                  "AS1668 AOL Transit Data Network",
                  "AS1668 AOL Transit Data Network",
                  "AS1668 AOL Transit Data Network",
                  "AS1668 AOL Transit Data Network"
               ],
               "ipCnt" : 5,
               "opcode" : [
                  "QUERY"
               ],
               "qtCnt" : 1,
               "ip" : [
                  "64.12.89.186",
                  "205.188.101.58",
                  "205.188.100.58",
                  "207.200.74.38",
                  "64.12.79.57"
               ]
            },
=======
            "dns" : {
               "ASN" : [
                  "AS1668 AOL Transit Data Network",
                  "AS1668 AOL Transit Data Network",
                  "AS1668 AOL Transit Data Network",
                  "AS1668 AOL Transit Data Network",
                  "AS1668 AOL Transit Data Network"
               ],
               "GEO" : [
                  "US",
                  "US",
                  "US",
                  "US",
                  "US"
               ],
               "RIR" : [
                  "ARIN",
                  "ARIN",
                  "ARIN",
                  "ARIN",
                  "ARIN"
               ],
               "host" : [
                  "aol.com"
               ],
               "hostCnt" : 1,
               "ip" : [
                  "64.12.89.186",
                  "205.188.101.58",
                  "205.188.100.58",
                  "207.200.74.38",
                  "64.12.79.57"
               ],
               "ipCnt" : 5,
               "opcode" : [
                  "QUERY"
               ],
               "opcodeCnt" : 1,
               "qc" : [
                  "IN"
               ],
               "qcCnt" : 1,
               "qt" : [
                  "A"
               ],
               "qtCnt" : 1,
               "status" : [
                  "NOERROR"
               ],
               "statusCnt" : 1
            },
            "dstBytes" : 530,
            "dstDataBytes" : 258,
            "dstIp" : "10.2.95.39",
            "dstMac" : [
               "00:00:0c:07:ac:01",
               "00:0e:d6:0b:98:80"
            ],
            "dstMacCnt" : 2,
            "dstOui" : [
               "Cisco",
               "Cisco Systems, Inc"
            ],
            "dstOuiCnt" : 2,
            "dstPackets" : 4,
            "dstPayload8" : "0100e2ec81800001",
            "dstPort" : 53,
            "fileId" : [],
            "firstPacket" : 1385482080084,
            "ipProtocol" : 6,
            "lastPacket" : 1385482080086,
            "length" : 2,
            "node" : "test",
>>>>>>> e7d1ea6c
            "packetLen" : [
               94,
               90,
               82,
               109,
               82,
               340,
               82,
               82,
               82,
               82
            ],
<<<<<<< HEAD
            "tcpflags" : {
               "srcZero" : 0,
               "syn-ack" : 1,
               "fin" : 2,
               "dstZero" : 0,
               "rst" : 0,
               "psh" : 2,
               "syn" : 1,
               "ack" : 4,
               "urg" : 0
            },
            "srcMac" : [
               "00:1f:5b:ff:51:cb"
            ],
            "dstDataBytes" : 258,
            "srcPackets" : 6,
            "firstPacket" : 1385482080084,
            "fileId" : [],
=======
>>>>>>> e7d1ea6c
            "packetPos" : [
               1236,
               1330,
               1420,
               1502,
               1611,
               1693,
               2033,
               2115,
               2197,
               2279
            ],
<<<<<<< HEAD
            "srcBytes" : 435,
            "srcDataBytes" : 27,
            "srcPayload8" : "0019e2ec01000001",
            "dstPort" : 53,
            "srcIp" : "10.180.156.141",
            "totBytes" : 965,
            "protocolCnt" : 2,
            "srcMacCnt" : 1,
            "dstIp" : "10.2.95.39",
            "dstPayload8" : "0100e2ec81800001",
            "totPackets" : 10,
            "lastPacket" : 1385482080086,
            "protocol" : [
               "dns",
               "tcp"
            ],
            "length" : 2,
            "dstPackets" : 4,
            "totDataBytes" : 285,
            "srcGEO" : "US"
         },
         "header" : {
            "index" : {
               "_type" : "session",
               "_index" : "tests_sessions2-131126"
=======
            "protocol" : [
               "dns",
               "tcp"
            ],
            "protocolCnt" : 2,
            "segmentCnt" : 1,
            "srcBytes" : 435,
            "srcDataBytes" : 27,
            "srcGEO" : "US",
            "srcIp" : "10.180.156.141",
            "srcMac" : [
               "00:1f:5b:ff:51:cb"
            ],
            "srcMacCnt" : 1,
            "srcOui" : [
               "Apple, Inc."
            ],
            "srcOuiCnt" : 1,
            "srcPackets" : 6,
            "srcPayload8" : "0019e2ec01000001",
            "srcPort" : 49343,
            "tcpflags" : {
               "ack" : 4,
               "dstZero" : 0,
               "fin" : 2,
               "psh" : 2,
               "rst" : 0,
               "srcZero" : 0,
               "syn" : 1,
               "syn-ack" : 1,
               "urg" : 0
            },
            "timestamp" : "SET",
            "totBytes" : 965,
            "totDataBytes" : 285,
            "totPackets" : 10
         },
         "header" : {
            "index" : {
               "_index" : "tests_sessions2-131126",
               "_type" : "session"
>>>>>>> e7d1ea6c
            }
         }
      }
   ]
}
<|MERGE_RESOLUTION|>--- conflicted
+++ resolved
@@ -2,43 +2,6 @@
    "sessions2" : [
       {
          "body" : {
-<<<<<<< HEAD
-            "srcDataBytes" : 30,
-            "srcBytes" : 438,
-            "packetPos" : [
-               24,
-               118,
-               208,
-               290,
-               402,
-               484,
-               908,
-               990,
-               1072,
-               1154
-            ],
-            "firstPacket" : 1385482078892,
-            "fileId" : [],
-            "srcPackets" : 6,
-            "dstDataBytes" : 342,
-            "srcMac" : [
-               "00:1f:5b:ff:51:cb"
-            ],
-            "tcpflags" : {
-               "urg" : 0,
-               "syn" : 1,
-               "ack" : 4,
-               "rst" : 0,
-               "psh" : 2,
-               "syn-ack" : 1,
-               "fin" : 2,
-               "dstZero" : 0,
-               "srcZero" : 0
-            },
-            "dns" : {
-               "qt" : [
-                  "A"
-=======
             "dns" : {
                "ASN" : [
                   "AS15169 Google LLC",
@@ -65,7 +28,6 @@
                   "US",
                   "US",
                   "US"
->>>>>>> e7d1ea6c
                ],
                "RIR" : [
                   "ARIN",
@@ -80,21 +42,6 @@
                   "ARIN",
                   "ARIN"
                ],
-<<<<<<< HEAD
-               "hostCnt" : 1,
-               "ASN" : [
-                  "AS15169 Google LLC",
-                  "AS15169 Google LLC",
-                  "AS15169 Google LLC",
-                  "AS15169 Google LLC",
-                  "AS15169 Google LLC",
-                  "AS15169 Google LLC",
-                  "AS15169 Google LLC",
-                  "AS15169 Google LLC",
-                  "AS15169 Google LLC",
-                  "AS15169 Google LLC",
-                  "AS15169 Google LLC"
-=======
                "host" : [
                   "google.com"
                ],
@@ -111,49 +58,11 @@
                   "74.125.228.40",
                   "74.125.228.41",
                   "74.125.228.46"
->>>>>>> e7d1ea6c
                ],
                "ipCnt" : 11,
                "opcode" : [
                   "QUERY"
                ],
-<<<<<<< HEAD
-               "qtCnt" : 1,
-               "ip" : [
-                  "74.125.228.32",
-                  "74.125.228.33",
-                  "74.125.228.34",
-                  "74.125.228.35",
-                  "74.125.228.36",
-                  "74.125.228.37",
-                  "74.125.228.38",
-                  "74.125.228.39",
-                  "74.125.228.40",
-                  "74.125.228.41",
-                  "74.125.228.46"
-               ],
-               "opcodeCnt" : 1,
-               "GEO" : [
-                  "US",
-                  "US",
-                  "US",
-                  "US",
-                  "US",
-                  "US",
-                  "US",
-                  "US",
-                  "US",
-                  "US",
-                  "US"
-               ],
-               "qcCnt" : 1,
-               "host" : [
-                  "google.com"
-               ],
-               "qc" : [
-                  "IN"
-               ],
-=======
                "opcodeCnt" : 1,
                "qc" : [
                   "IN"
@@ -163,14 +72,11 @@
                   "A"
                ],
                "qtCnt" : 1,
->>>>>>> e7d1ea6c
                "status" : [
                   "NOERROR"
                ],
                "statusCnt" : 1
             },
-<<<<<<< HEAD
-=======
             "dstBytes" : 614,
             "dstDataBytes" : 342,
             "dstIp" : "10.2.95.39",
@@ -193,7 +99,6 @@
             "lastPacket" : 1385482078899,
             "length" : 7,
             "node" : "test",
->>>>>>> e7d1ea6c
             "packetLen" : [
                94,
                90,
@@ -206,37 +111,6 @@
                82,
                82
             ],
-<<<<<<< HEAD
-            "dstMac" : [
-               "00:00:0c:07:ac:01",
-               "00:0e:d6:0b:98:80"
-            ],
-            "srcPort" : 49342,
-            "node" : "test",
-            "ipProtocol" : 6,
-            "dstMacCnt" : 2,
-            "dstBytes" : 614,
-            "segmentCnt" : 1,
-            "timestamp" : "SET",
-            "totDataBytes" : 372,
-            "dstPackets" : 4,
-            "srcGEO" : "US",
-            "length" : 7,
-            "protocol" : [
-               "dns",
-               "tcp"
-            ],
-            "lastPacket" : 1385482078899,
-            "totPackets" : 10,
-            "dstPayload8" : "01545e6381800001",
-            "dstIp" : "10.2.95.39",
-            "srcMacCnt" : 1,
-            "protocolCnt" : 2,
-            "totBytes" : 1052,
-            "srcIp" : "10.180.156.141",
-            "dstPort" : 53,
-            "srcPayload8" : "001c5e6301000001"
-=======
             "packetPos" : [
                24,
                118,
@@ -285,7 +159,6 @@
             "totBytes" : 1052,
             "totDataBytes" : 372,
             "totPackets" : 10
->>>>>>> e7d1ea6c
          },
          "header" : {
             "index" : {
@@ -296,70 +169,6 @@
       },
       {
          "body" : {
-<<<<<<< HEAD
-            "timestamp" : "SET",
-            "segmentCnt" : 1,
-            "dstBytes" : 530,
-            "dstMacCnt" : 2,
-            "ipProtocol" : 6,
-            "node" : "test",
-            "srcPort" : 49343,
-            "dstMac" : [
-               "00:00:0c:07:ac:01",
-               "00:0e:d6:0b:98:80"
-            ],
-            "dns" : {
-               "qcCnt" : 1,
-               "GEO" : [
-                  "US",
-                  "US",
-                  "US",
-                  "US",
-                  "US"
-               ],
-               "opcodeCnt" : 1,
-               "host" : [
-                  "aol.com"
-               ],
-               "status" : [
-                  "NOERROR"
-               ],
-               "qc" : [
-                  "IN"
-               ],
-               "statusCnt" : 1,
-               "qt" : [
-                  "A"
-               ],
-               "RIR" : [
-                  "ARIN",
-                  "ARIN",
-                  "ARIN",
-                  "ARIN",
-                  "ARIN"
-               ],
-               "hostCnt" : 1,
-               "ASN" : [
-                  "AS1668 AOL Transit Data Network",
-                  "AS1668 AOL Transit Data Network",
-                  "AS1668 AOL Transit Data Network",
-                  "AS1668 AOL Transit Data Network",
-                  "AS1668 AOL Transit Data Network"
-               ],
-               "ipCnt" : 5,
-               "opcode" : [
-                  "QUERY"
-               ],
-               "qtCnt" : 1,
-               "ip" : [
-                  "64.12.89.186",
-                  "205.188.101.58",
-                  "205.188.100.58",
-                  "207.200.74.38",
-                  "64.12.79.57"
-               ]
-            },
-=======
             "dns" : {
                "ASN" : [
                   "AS1668 AOL Transit Data Network",
@@ -433,7 +242,6 @@
             "lastPacket" : 1385482080086,
             "length" : 2,
             "node" : "test",
->>>>>>> e7d1ea6c
             "packetLen" : [
                94,
                90,
@@ -446,27 +254,6 @@
                82,
                82
             ],
-<<<<<<< HEAD
-            "tcpflags" : {
-               "srcZero" : 0,
-               "syn-ack" : 1,
-               "fin" : 2,
-               "dstZero" : 0,
-               "rst" : 0,
-               "psh" : 2,
-               "syn" : 1,
-               "ack" : 4,
-               "urg" : 0
-            },
-            "srcMac" : [
-               "00:1f:5b:ff:51:cb"
-            ],
-            "dstDataBytes" : 258,
-            "srcPackets" : 6,
-            "firstPacket" : 1385482080084,
-            "fileId" : [],
-=======
->>>>>>> e7d1ea6c
             "packetPos" : [
                1236,
                1330,
@@ -479,33 +266,6 @@
                2197,
                2279
             ],
-<<<<<<< HEAD
-            "srcBytes" : 435,
-            "srcDataBytes" : 27,
-            "srcPayload8" : "0019e2ec01000001",
-            "dstPort" : 53,
-            "srcIp" : "10.180.156.141",
-            "totBytes" : 965,
-            "protocolCnt" : 2,
-            "srcMacCnt" : 1,
-            "dstIp" : "10.2.95.39",
-            "dstPayload8" : "0100e2ec81800001",
-            "totPackets" : 10,
-            "lastPacket" : 1385482080086,
-            "protocol" : [
-               "dns",
-               "tcp"
-            ],
-            "length" : 2,
-            "dstPackets" : 4,
-            "totDataBytes" : 285,
-            "srcGEO" : "US"
-         },
-         "header" : {
-            "index" : {
-               "_type" : "session",
-               "_index" : "tests_sessions2-131126"
-=======
             "protocol" : [
                "dns",
                "tcp"
@@ -547,7 +307,6 @@
             "index" : {
                "_index" : "tests_sessions2-131126",
                "_type" : "session"
->>>>>>> e7d1ea6c
             }
          }
       }
