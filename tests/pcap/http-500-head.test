--- conflicted
+++ resolved
@@ -1,32 +1,7 @@
 {
    "sessions2" : [
       {
-         "header" : {
-            "index" : {
-               "_type" : "session",
-               "_index" : "tests_sessions2-130226"
-            }
-         },
          "body" : {
-<<<<<<< HEAD
-            "fileId" : [],
-            "srcPackets" : 5,
-            "ipProtocol" : 6,
-            "http" : {
-               "pathCnt" : 1,
-               "host" : [
-                  "samples.example.com"
-               ],
-               "uri" : [
-                  "samples.example.com/UpdataConfig.dat"
-               ],
-               "requestHeaderCnt" : 4,
-               "useragentCnt" : 1,
-               "statuscode" : [
-                  500
-               ],
-               "hostCnt" : 1,
-=======
             "dstBytes" : 455,
             "dstDataBytes" : 155,
             "dstIp" : "10.156.206.202",
@@ -60,53 +35,19 @@
                   "/UpdataConfig.dat"
                ],
                "pathCnt" : 1,
->>>>>>> e7d1ea6c
                "requestHeader" : [
                   "accept",
                   "user-agent",
                   "connection",
                   "host"
                ],
-<<<<<<< HEAD
-=======
                "requestHeaderCnt" : 4,
->>>>>>> e7d1ea6c
                "responseHeader" : [
                   "content-type",
                   "date",
                   "connection",
                   "server"
                ],
-<<<<<<< HEAD
-               "path" : [
-                  "/UpdataConfig.dat"
-               ],
-               "serverVersionCnt" : 1,
-               "statuscodeCnt" : 1,
-               "method" : [
-                  "HEAD"
-               ],
-               "responseHeaderCnt" : 4,
-               "uricnt" : 1,
-               "clientVersion" : [
-                  "1.1"
-               ],
-               "serverVersion" : [
-                  "1.1"
-               ],
-               "clientVersionCnt" : 1,
-               "useragent" : [
-                  "Mozilla/4.0 (compatible;+MSIE+8.0;+Windows+NT+5.1)"
-               ],
-               "methodCnt" : 1
-            },
-            "srcMac" : [
-               "78:fe:3d:11:21:f2",
-               "00:00:5e:00:01:03"
-            ],
-            "totDataBytes" : 312,
-            "protocolCnt" : 2,
-=======
                "responseHeaderCnt" : 4,
                "serverVersion" : [
                   "1.1"
@@ -141,7 +82,6 @@
                76,
                76
             ],
->>>>>>> e7d1ea6c
             "packetPos" : [
                24,
                106,
@@ -154,62 +94,10 @@
                944,
                1020
             ],
-<<<<<<< HEAD
-            "dstMacCnt" : 1,
-            "dstBytes" : 455,
-            "dstPayload8" : "485454502f312e31",
-            "dstPackets" : 5,
-            "srcPort" : 49323,
-            "dstIp" : "10.156.206.202",
-            "node" : "test",
-            "dstDataBytes" : 155,
-            "srcDataBytes" : 157,
-            "srcBytes" : 457,
-            "srcMacCnt" : 2,
-            "dstPort" : 80,
-=======
->>>>>>> e7d1ea6c
             "protocol" : [
                "http",
                "tcp"
             ],
-<<<<<<< HEAD
-            "lastPacket" : 1361891421481,
-            "srcPayload8" : "48454144202f5570",
-            "packetLen" : [
-               82,
-               82,
-               76,
-               227,
-               76,
-               225,
-               76,
-               76,
-               76,
-               76
-            ],
-            "tcpflags" : {
-               "syn-ack" : 1,
-               "dstZero" : 0,
-               "urg" : 0,
-               "fin" : 2,
-               "rst" : 0,
-               "srcZero" : 0,
-               "psh" : 2,
-               "syn" : 1,
-               "ack" : 4
-            },
-            "srcIp" : "10.172.10.16",
-            "totPackets" : 10,
-            "totBytes" : 912,
-            "segmentCnt" : 1,
-            "length" : 775,
-            "firstPacket" : 1361891420707,
-            "timestamp" : "SET",
-            "dstMac" : [
-               "00:10:db:ff:26:00"
-            ]
-=======
             "protocolCnt" : 2,
             "segmentCnt" : 1,
             "srcBytes" : 457,
@@ -249,7 +137,6 @@
                "_index" : "tests_sessions2-130226",
                "_type" : "session"
             }
->>>>>>> e7d1ea6c
          }
       }
    ]
