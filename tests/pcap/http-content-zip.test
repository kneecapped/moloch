{
   "sessions2" : [
      {
         "header" : {
            "index" : {
               "_type" : "session",
               "_index" : "tests_sessions2-131230"
            }
         },
         "body" : {
<<<<<<< HEAD
            "dstBytes" : 909,
            "srcPackets" : 7,
            "tagsCnt" : 2,
            "dstPackets" : 5,
            "totDataBytes" : 933,
            "http" : {
               "statuscode" : [
                  200
               ],
               "statuscodeCnt" : 1,
               "responseHeaderCnt" : 8,
               "serverVersionCnt" : 1,
               "bodyMagic" : [
                  "application/zip"
               ],
               "requestHeaderCnt" : 6,
               "bodyMagicCnt" : 1,
               "methodCnt" : 1,
               "host" : [
                  "xxxxxxxxxxxxx.xxx.com"
               ],
               "path" : [
                  "/a.zip"
               ],
               "serverVersion" : [
                  "1.1"
               ],
               "sha256Cnt" : 1,
               "hostCnt" : 1,
               "uri" : [
                  "xxxxxxxxxxxxx.xxx.com/a.zip"
               ],
               "md5" : [
                  "40be8f5100e9beabab293c9d7bacaff0"
               ],
               "sha256" : [
                  "61479904e443b354d4427a51b990c696f731e341e4c63328e07c1a92658ba591"
=======
            "dstASN" : "AS0001 Cool Beans!",
            "dstBytes" : 909,
            "dstDataBytes" : 571,
            "dstGEO" : "CA",
            "dstIp" : "10.0.0.2",
            "dstMac" : [
               "00:13:72:c4:f1:e1"
            ],
            "dstMacCnt" : 1,
            "dstOui" : [
               "Dell Inc."
            ],
            "dstOuiCnt" : 1,
            "dstPackets" : 5,
            "dstPayload8" : "485454502f312e31",
            "dstPort" : 80,
            "dstRIR" : "TEST",
            "fileId" : [],
            "firstPacket" : 1388428585136,
            "http" : {
               "bodyMagic" : [
                  "application/zip"
               ],
               "bodyMagicCnt" : 1,
               "clientVersion" : [
                  "1.1"
               ],
               "clientVersionCnt" : 1,
               "host" : [
                  "xxxxxxxxxxxxx.xxx.com"
               ],
               "hostCnt" : 1,
               "md5" : [
                  "40be8f5100e9beabab293c9d7bacaff0"
               ],
               "md5Cnt" : 1,
               "method" : [
                  "GET"
               ],
               "methodCnt" : 1,
               "path" : [
                  "/a.zip"
>>>>>>> e7d1ea6c
               ],
               "pathCnt" : 1,
               "requestHeader" : [
                  "accept",
                  "user-agent",
                  "accept-encoding",
                  "connection",
                  "host",
                  "accept-language"
               ],
<<<<<<< HEAD
               "clientVersionCnt" : 1,
=======
               "requestHeaderCnt" : 6,
>>>>>>> e7d1ea6c
               "responseHeader" : [
                  "content-type",
                  "accept-ranges",
                  "content-length",
                  "etag",
                  "date",
                  "last-modified",
                  "connection",
                  "server"
               ],
<<<<<<< HEAD
               "useragent" : [
                  "Mozilla/5.0 (Macintosh; Intel Mac OS X 10_8_5) AppleWebKit/537.36 (KHTML, like Gecko) Chrome/31.0.1650.63 Safari/537.36"
               ],
               "md5Cnt" : 1,
               "uricnt" : 1,
               "clientVersion" : [
                  "1.1"
               ],
               "useragentCnt" : 1,
               "method" : [
                  "GET"
               ]
            },
            "fileId" : [],
            "dstDataBytes" : 571,
            "srcBytes" : 836,
            "srcPort" : 52925,
            "firstPacket" : 1388428585136,
            "srcASN" : "AS0000 This is neat",
            "segmentCnt" : 1,
            "dstASN" : "AS0001 Cool Beans!",
            "lastPacket" : 1388428585176,
            "srcGEO" : "RU",
            "srcMac" : [
               "00:00:0c:07:ac:01",
               "00:0e:d6:0b:98:80"
            ],
            "dstIp" : "10.0.0.2",
            "node" : "test",
            "tags" : [
               "srcip",
               "dstip"
            ],
            "length" : 39,
            "dstMacCnt" : 1,
            "srcMacCnt" : 2,
            "totPackets" : 12,
            "test" : {
               "GEO" : [
                  "RU"
=======
               "responseHeaderCnt" : 8,
               "serverVersion" : [
                  "1.1"
               ],
               "serverVersionCnt" : 1,
               "sha256" : [
                  "61479904e443b354d4427a51b990c696f731e341e4c63328e07c1a92658ba591"
               ],
               "sha256Cnt" : 1,
               "statuscode" : [
                  200
               ],
               "statuscodeCnt" : 1,
               "uri" : [
                  "xxxxxxxxxxxxx.xxx.com/a.zip"
               ],
               "uriCnt" : 1,
               "useragent" : [
                  "Mozilla/5.0 (Macintosh; Intel Mac OS X 10_8_5) AppleWebKit/537.36 (KHTML, like Gecko) Chrome/31.0.1650.63 Safari/537.36"
               ],
               "useragentCnt" : 1
            },
            "ipProtocol" : 6,
            "lastPacket" : 1388428585176,
            "length" : 39,
            "node" : "test",
            "packetLen" : [
               94,
               90,
               82,
               444,
               82,
               653,
               82,
               82,
               82,
               82,
               82,
               82
            ],
            "packetPos" : [
               24,
               118,
               208,
               290,
               734,
               816,
               1469,
               1551,
               1633,
               1715,
               1797,
               1879
            ],
            "protocol" : [
               "http",
               "tcp"
            ],
            "protocolCnt" : 2,
            "segmentCnt" : 1,
            "srcASN" : "AS0000 This is neat",
            "srcBytes" : 836,
            "srcDataBytes" : 362,
            "srcGEO" : "RU",
            "srcIp" : "10.0.0.1",
            "srcMac" : [
               "00:00:0c:07:ac:01",
               "00:0e:d6:0b:98:80"
            ],
            "srcMacCnt" : 2,
            "srcOui" : [
               "Cisco",
               "Cisco Systems, Inc"
            ],
            "srcOuiCnt" : 2,
            "srcPackets" : 7,
            "srcPayload8" : "474554202f612e7a",
            "srcPort" : 52925,
            "tags" : [
               "dstip",
               "srcip"
            ],
            "tagsCnt" : 2,
            "tcpflags" : {
               "ack" : 5,
               "dstZero" : 0,
               "fin" : 3,
               "psh" : 2,
               "rst" : 0,
               "srcZero" : 0,
               "syn" : 1,
               "syn-ack" : 1,
               "urg" : 0
            },
            "test" : {
               "ASN" : [
                  "AS0000 This is neat"
               ],
               "GEO" : [
                  "RU"
               ],
               "RIR" : [
                  ""
>>>>>>> e7d1ea6c
               ],
               "ip" : [
                  "10.0.0.1"
               ],
               "number" : [
                  33554442
               ],
<<<<<<< HEAD
               "ip" : [
                  "10.0.0.1"
               ],
               "ASN" : [
                  "AS0000 This is neat"
               ],
=======
>>>>>>> e7d1ea6c
               "string.snow" : [
                  "16777226:52925,33554442:80"
               ],
               "RIR" : [
                  ""
               ]
            },
<<<<<<< HEAD
            "tcpflags" : {
               "ack" : 5,
               "syn-ack" : 1,
               "srcZero" : 0,
               "rst" : 0,
               "fin" : 3,
               "syn" : 1,
               "psh" : 2,
               "urg" : 0,
               "dstZero" : 0
            },
            "srcIp" : "10.0.0.1",
            "totBytes" : 1745,
            "timestamp" : "SET",
            "protocol" : [
               "http",
               "tcp"
            ],
            "dstRIR" : "TEST",
            "dstPayload8" : "485454502f312e31",
            "packetLen" : [
               94,
               90,
               82,
               444,
               82,
               653,
               82,
               82,
               82,
               82,
               82,
               82
            ],
            "dstPort" : 80,
            "dstGEO" : "CA",
            "packetPos" : [
               24,
               118,
               208,
               290,
               734,
               816,
               1469,
               1551,
               1633,
               1715,
               1797,
               1879
            ],
            "protocolCnt" : 2,
            "dstMac" : [
               "00:13:72:c4:f1:e1"
            ],
            "srcDataBytes" : 362,
            "srcPayload8" : "474554202f612e7a",
            "ipProtocol" : 6
=======
            "timestamp" : "SET",
            "totBytes" : 1745,
            "totDataBytes" : 933,
            "totPackets" : 12
         },
         "header" : {
            "index" : {
               "_index" : "tests_sessions2-131230",
               "_type" : "session"
            }
>>>>>>> e7d1ea6c
         }
      }
   ]
}
<|MERGE_RESOLUTION|>--- conflicted
+++ resolved
@@ -1,52 +1,7 @@
 {
    "sessions2" : [
       {
-         "header" : {
-            "index" : {
-               "_type" : "session",
-               "_index" : "tests_sessions2-131230"
-            }
-         },
          "body" : {
-<<<<<<< HEAD
-            "dstBytes" : 909,
-            "srcPackets" : 7,
-            "tagsCnt" : 2,
-            "dstPackets" : 5,
-            "totDataBytes" : 933,
-            "http" : {
-               "statuscode" : [
-                  200
-               ],
-               "statuscodeCnt" : 1,
-               "responseHeaderCnt" : 8,
-               "serverVersionCnt" : 1,
-               "bodyMagic" : [
-                  "application/zip"
-               ],
-               "requestHeaderCnt" : 6,
-               "bodyMagicCnt" : 1,
-               "methodCnt" : 1,
-               "host" : [
-                  "xxxxxxxxxxxxx.xxx.com"
-               ],
-               "path" : [
-                  "/a.zip"
-               ],
-               "serverVersion" : [
-                  "1.1"
-               ],
-               "sha256Cnt" : 1,
-               "hostCnt" : 1,
-               "uri" : [
-                  "xxxxxxxxxxxxx.xxx.com/a.zip"
-               ],
-               "md5" : [
-                  "40be8f5100e9beabab293c9d7bacaff0"
-               ],
-               "sha256" : [
-                  "61479904e443b354d4427a51b990c696f731e341e4c63328e07c1a92658ba591"
-=======
             "dstASN" : "AS0001 Cool Beans!",
             "dstBytes" : 909,
             "dstDataBytes" : 571,
@@ -89,7 +44,6 @@
                "methodCnt" : 1,
                "path" : [
                   "/a.zip"
->>>>>>> e7d1ea6c
                ],
                "pathCnt" : 1,
                "requestHeader" : [
@@ -100,11 +54,7 @@
                   "host",
                   "accept-language"
                ],
-<<<<<<< HEAD
-               "clientVersionCnt" : 1,
-=======
                "requestHeaderCnt" : 6,
->>>>>>> e7d1ea6c
                "responseHeader" : [
                   "content-type",
                   "accept-ranges",
@@ -115,48 +65,6 @@
                   "connection",
                   "server"
                ],
-<<<<<<< HEAD
-               "useragent" : [
-                  "Mozilla/5.0 (Macintosh; Intel Mac OS X 10_8_5) AppleWebKit/537.36 (KHTML, like Gecko) Chrome/31.0.1650.63 Safari/537.36"
-               ],
-               "md5Cnt" : 1,
-               "uricnt" : 1,
-               "clientVersion" : [
-                  "1.1"
-               ],
-               "useragentCnt" : 1,
-               "method" : [
-                  "GET"
-               ]
-            },
-            "fileId" : [],
-            "dstDataBytes" : 571,
-            "srcBytes" : 836,
-            "srcPort" : 52925,
-            "firstPacket" : 1388428585136,
-            "srcASN" : "AS0000 This is neat",
-            "segmentCnt" : 1,
-            "dstASN" : "AS0001 Cool Beans!",
-            "lastPacket" : 1388428585176,
-            "srcGEO" : "RU",
-            "srcMac" : [
-               "00:00:0c:07:ac:01",
-               "00:0e:d6:0b:98:80"
-            ],
-            "dstIp" : "10.0.0.2",
-            "node" : "test",
-            "tags" : [
-               "srcip",
-               "dstip"
-            ],
-            "length" : 39,
-            "dstMacCnt" : 1,
-            "srcMacCnt" : 2,
-            "totPackets" : 12,
-            "test" : {
-               "GEO" : [
-                  "RU"
-=======
                "responseHeaderCnt" : 8,
                "serverVersion" : [
                   "1.1"
@@ -260,7 +168,6 @@
                ],
                "RIR" : [
                   ""
->>>>>>> e7d1ea6c
                ],
                "ip" : [
                   "10.0.0.1"
@@ -268,81 +175,10 @@
                "number" : [
                   33554442
                ],
-<<<<<<< HEAD
-               "ip" : [
-                  "10.0.0.1"
-               ],
-               "ASN" : [
-                  "AS0000 This is neat"
-               ],
-=======
->>>>>>> e7d1ea6c
                "string.snow" : [
                   "16777226:52925,33554442:80"
-               ],
-               "RIR" : [
-                  ""
                ]
             },
-<<<<<<< HEAD
-            "tcpflags" : {
-               "ack" : 5,
-               "syn-ack" : 1,
-               "srcZero" : 0,
-               "rst" : 0,
-               "fin" : 3,
-               "syn" : 1,
-               "psh" : 2,
-               "urg" : 0,
-               "dstZero" : 0
-            },
-            "srcIp" : "10.0.0.1",
-            "totBytes" : 1745,
-            "timestamp" : "SET",
-            "protocol" : [
-               "http",
-               "tcp"
-            ],
-            "dstRIR" : "TEST",
-            "dstPayload8" : "485454502f312e31",
-            "packetLen" : [
-               94,
-               90,
-               82,
-               444,
-               82,
-               653,
-               82,
-               82,
-               82,
-               82,
-               82,
-               82
-            ],
-            "dstPort" : 80,
-            "dstGEO" : "CA",
-            "packetPos" : [
-               24,
-               118,
-               208,
-               290,
-               734,
-               816,
-               1469,
-               1551,
-               1633,
-               1715,
-               1797,
-               1879
-            ],
-            "protocolCnt" : 2,
-            "dstMac" : [
-               "00:13:72:c4:f1:e1"
-            ],
-            "srcDataBytes" : 362,
-            "srcPayload8" : "474554202f612e7a",
-            "ipProtocol" : 6
-=======
             "timestamp" : "SET",
             "totBytes" : 1745,
             "totDataBytes" : 933,
@@ -353,7 +189,6 @@
                "_index" : "tests_sessions2-131230",
                "_type" : "session"
             }
->>>>>>> e7d1ea6c
          }
       }
    ]
