{
   "sessions2" : [
      {
         "body" : {
<<<<<<< HEAD
            "dstMacCnt" : 2,
            "node" : "test",
            "vlanCnt" : 1,
            "dstDataBytes" : 0,
            "srcMacCnt" : 1,
            "srcDataBytes" : 79,
            "tcpflags" : {
               "rst" : 0,
               "psh" : 1,
               "srcZero" : 0,
               "dstZero" : 0,
               "syn" : 1,
               "fin" : 1,
               "urg" : 0,
               "ack" : 1,
               "syn-ack" : 1
            },
            "totBytes" : 449,
            "srcIp" : "10.10.10.10",
            "srcBytes" : 371,
            "ipProtocol" : 6,
            "protocolCnt" : 2,
            "length" : 283,
            "firstPacket" : 1483521857249,
            "dstMac" : [
               "00:00:5e:00:01:01",
               "3c:8a:b0:6e:77:c5"
            ],
            "srcPackets" : 4,
            "totPackets" : 5,
            "dstBytes" : 78,
            "segmentCnt" : 1,
            "srcPort" : 65056,
=======
            "dstBytes" : 78,
            "dstDataBytes" : 0,
            "dstIp" : "10.176.192.13",
            "dstMac" : [
               "00:00:5e:00:01:01",
               "3c:8a:b0:6e:77:c5"
            ],
            "dstMacCnt" : 2,
            "dstOui" : [
               "ICANN, IANA Department",
               "Juniper Networks"
            ],
            "dstOuiCnt" : 2,
            "dstPackets" : 1,
            "dstPort" : 9092,
            "fileId" : [],
            "firstPacket" : 1483521857249,
            "ipProtocol" : 6,
            "lastPacket" : 1483521857532,
            "length" : 283,
            "node" : "test",
>>>>>>> e7d1ea6c
            "packetLen" : [
               98,
               94,
               86,
               165,
               86
            ],
<<<<<<< HEAD
            "fileId" : [],
=======
>>>>>>> e7d1ea6c
            "packetPos" : [
               24,
               122,
               216,
               302,
               467
<<<<<<< HEAD
            ],
            "timestamp" : "SET",
            "tags" : [
               "acked-unseen-segment-src"
            ],
            "srcMac" : [
               "00:1b:17:00:02:30"
            ],
            "totDataBytes" : 79,
            "dstPackets" : 1,
            "protocol" : [
               "kafka",
               "tcp"
            ],
            "dstPort" : 9092,
            "dstIp" : "10.176.192.13",
            "srcPayload8" : "0000004b00020000",
            "vlan" : [
               300
            ],
            "lastPacket" : 1483521857532,
            "tagsCnt" : 1
=======
            ],
            "protocol" : [
               "kafka",
               "tcp"
            ],
            "protocolCnt" : 2,
            "segmentCnt" : 1,
            "srcBytes" : 371,
            "srcDataBytes" : 79,
            "srcIp" : "10.10.10.10",
            "srcMac" : [
               "00:1b:17:00:02:30"
            ],
            "srcMacCnt" : 1,
            "srcOui" : [
               "Palo Alto Networks"
            ],
            "srcOuiCnt" : 1,
            "srcPackets" : 4,
            "srcPayload8" : "0000004b00020000",
            "srcPort" : 65056,
            "tags" : [
               "acked-unseen-segment-src"
            ],
            "tagsCnt" : 1,
            "tcpflags" : {
               "ack" : 1,
               "dstZero" : 0,
               "fin" : 1,
               "psh" : 1,
               "rst" : 0,
               "srcZero" : 0,
               "syn" : 1,
               "syn-ack" : 1,
               "urg" : 0
            },
            "timestamp" : "SET",
            "totBytes" : 449,
            "totDataBytes" : 79,
            "totPackets" : 5,
            "vlan" : [
               300
            ],
            "vlanCnt" : 1
>>>>>>> e7d1ea6c
         },
         "header" : {
            "index" : {
               "_index" : "tests_sessions2-170104",
               "_type" : "session"
            }
         }
      }
   ]
}
<|MERGE_RESOLUTION|>--- conflicted
+++ resolved
@@ -2,41 +2,6 @@
    "sessions2" : [
       {
          "body" : {
-<<<<<<< HEAD
-            "dstMacCnt" : 2,
-            "node" : "test",
-            "vlanCnt" : 1,
-            "dstDataBytes" : 0,
-            "srcMacCnt" : 1,
-            "srcDataBytes" : 79,
-            "tcpflags" : {
-               "rst" : 0,
-               "psh" : 1,
-               "srcZero" : 0,
-               "dstZero" : 0,
-               "syn" : 1,
-               "fin" : 1,
-               "urg" : 0,
-               "ack" : 1,
-               "syn-ack" : 1
-            },
-            "totBytes" : 449,
-            "srcIp" : "10.10.10.10",
-            "srcBytes" : 371,
-            "ipProtocol" : 6,
-            "protocolCnt" : 2,
-            "length" : 283,
-            "firstPacket" : 1483521857249,
-            "dstMac" : [
-               "00:00:5e:00:01:01",
-               "3c:8a:b0:6e:77:c5"
-            ],
-            "srcPackets" : 4,
-            "totPackets" : 5,
-            "dstBytes" : 78,
-            "segmentCnt" : 1,
-            "srcPort" : 65056,
-=======
             "dstBytes" : 78,
             "dstDataBytes" : 0,
             "dstIp" : "10.176.192.13",
@@ -58,7 +23,6 @@
             "lastPacket" : 1483521857532,
             "length" : 283,
             "node" : "test",
->>>>>>> e7d1ea6c
             "packetLen" : [
                98,
                94,
@@ -66,40 +30,12 @@
                165,
                86
             ],
-<<<<<<< HEAD
-            "fileId" : [],
-=======
->>>>>>> e7d1ea6c
             "packetPos" : [
                24,
                122,
                216,
                302,
                467
-<<<<<<< HEAD
-            ],
-            "timestamp" : "SET",
-            "tags" : [
-               "acked-unseen-segment-src"
-            ],
-            "srcMac" : [
-               "00:1b:17:00:02:30"
-            ],
-            "totDataBytes" : 79,
-            "dstPackets" : 1,
-            "protocol" : [
-               "kafka",
-               "tcp"
-            ],
-            "dstPort" : 9092,
-            "dstIp" : "10.176.192.13",
-            "srcPayload8" : "0000004b00020000",
-            "vlan" : [
-               300
-            ],
-            "lastPacket" : 1483521857532,
-            "tagsCnt" : 1
-=======
             ],
             "protocol" : [
                "kafka",
@@ -144,7 +80,6 @@
                300
             ],
             "vlanCnt" : 1
->>>>>>> e7d1ea6c
          },
          "header" : {
             "index" : {
