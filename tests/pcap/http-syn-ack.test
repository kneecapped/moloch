{
   "sessions2" : [
      {
         "header" : {
            "index" : {
               "_type" : "session",
               "_index" : "tests_sessions2-160701"
            }
         },
         "body" : {
<<<<<<< HEAD
            "dstPayload8" : "485454502f312e31",
            "srcBytes" : 544,
            "protocolCnt" : 2,
            "srcMacCnt" : 1,
=======
            "dstBytes" : 12880,
            "dstDataBytes" : 12252,
            "dstIp" : "10.0.0.33",
            "dstMac" : [
               "aa:aa:aa:aa:aa:aa"
            ],
            "dstMacCnt" : 1,
            "dstPackets" : 11,
            "dstPayload8" : "485454502f312e31",
            "dstPort" : 80,
            "fileId" : [],
            "firstPacket" : 1467366160266,
            "http" : {
               "bodyMagic" : [
                  "application/x-gzip"
               ],
               "bodyMagicCnt" : 1,
               "clientVersion" : [
                  "1.1"
               ],
               "clientVersionCnt" : 1,
               "host" : [
                  "js.navigator.io"
               ],
               "hostCnt" : 1,
               "md5" : [
                  "38bf34783fc26180631a614a88301cab"
               ],
               "md5Cnt" : 1,
               "method" : [
                  "GET"
               ],
               "methodCnt" : 1,
               "path" : [
                  "/1"
               ],
               "pathCnt" : 1,
               "request-referer" : [
                  "http://xxxxxxx.xxxxx.xx/news/xxxxxxx/xxxxxxxxxxxxxxxxxxxxxxxxxxxxxxxxxxxxxxxxxxxxxxxxxxxxxxxxxxxxxxxxxxxxxxxxxxxxxxxxxxxxx"
               ],
               "request-refererCnt" : 1,
               "requestHeader" : [
                  "accept",
                  "user-agent",
                  "referer",
                  "accept-encoding",
                  "connection",
                  "host",
                  "accept-language"
               ],
               "requestHeaderCnt" : 7,
               "responseHeader" : [
                  "pragma",
                  "expires",
                  "content-type",
                  "transfer-encoding",
                  "vary",
                  "cache-control",
                  "access-control-allow-origin",
                  "date",
                  "content-encoding",
                  "connection",
                  "server"
               ],
               "responseHeaderCnt" : 11,
               "serverVersion" : [
                  "1.1"
               ],
               "serverVersionCnt" : 1,
               "sha256" : [
                  "ac518a69ca82f4efbd3ea94d4d423d843582771127ef6d214c3d7a45acf7be04"
               ],
               "sha256Cnt" : 1,
               "statuscode" : [
                  200
               ],
               "statuscodeCnt" : 1,
               "uri" : [
                  "js.navigator.io/1"
               ],
               "uriCnt" : 1,
               "useragent" : [
                  "Mozilla/5.0 (Windows NT 6.1; WOW64) AppleWebKit/537.36 (KHTML, like Gecko) Chrome/51.0.2704.103 Safari/537.36"
               ],
               "useragentCnt" : 1
            },
            "ipProtocol" : 6,
            "lastPacket" : 1467366160339,
            "length" : 73,
            "node" : "test",
            "packetLen" : [
               84,
               76,
               500,
               72,
               1532,
               1532,
               1532,
               1532,
               1532,
               1084,
               1532,
               1532,
               1092
            ],
>>>>>>> e7d1ea6c
            "packetPos" : [
               24,
               108,
               184,
               684,
               756,
               2288,
               3820,
               5352,
               6884,
               8416,
               9500,
               11032,
               12564
            ],
<<<<<<< HEAD
            "dstDataBytes" : 12252,
            "srcIp" : "10.0.0.32",
            "http" : {
               "pathCnt" : 1,
               "sha256Cnt" : 1,
               "statuscodeCnt" : 1,
               "responseHeader" : [
                  "pragma",
                  "expires",
                  "content-type",
                  "transfer-encoding",
                  "vary",
                  "cache-control",
                  "access-control-allow-origin",
                  "date",
                  "content-encoding",
                  "connection",
                  "server"
               ],
               "requestHeader" : [
                  "accept",
                  "user-agent",
                  "referer",
                  "accept-encoding",
                  "connection",
                  "host",
                  "accept-language"
               ],
               "serverVersionCnt" : 1,
               "request-referer" : [
                  "http://xxxxxxx.xxxxx.xx/news/xxxxxxx/xxxxxxxxxxxxxxxxxxxxxxxxxxxxxxxxxxxxxxxxxxxxxxxxxxxxxxxxxxxxxxxxxxxxxxxxxxxxxxxxxxxxx"
               ],
               "responseHeaderCnt" : 11,
               "requestHeaderCnt" : 7,
               "uricnt" : 1,
               "host" : [
                  "js.navigator.io"
               ],
               "bodyMagicCnt" : 1,
               "statuscode" : [
                  200
               ],
               "serverVersion" : [
                  "1.1"
               ],
               "clientVersionCnt" : 1,
               "hostCnt" : 1,
               "useragent" : [
                  "Mozilla/5.0 (Windows NT 6.1; WOW64) AppleWebKit/537.36 (KHTML, like Gecko) Chrome/51.0.2704.103 Safari/537.36"
               ],
               "path" : [
                  "/1"
               ],
               "uri" : [
                  "js.navigator.io/1"
               ],
               "request-refererCnt" : 1,
               "md5Cnt" : 1,
               "clientVersion" : [
                  "1.1"
               ],
               "bodyMagic" : [
                  "application/x-gzip"
               ],
               "useragentCnt" : 1,
               "sha256" : [
                  "ac518a69ca82f4efbd3ea94d4d423d843582771127ef6d214c3d7a45acf7be04"
               ],
               "methodCnt" : 1,
               "md5" : [
                  "38bf34783fc26180631a614a88301cab"
               ],
               "method" : [
                  "GET"
               ]
            },
            "fileId" : [],
            "dstBytes" : 12880,
            "dstMacCnt" : 1,
            "totDataBytes" : 12679,
            "lastPacket" : 1467366160339,
            "srcMac" : [
               "aa:aa:aa:aa:aa:aa"
            ],
            "dstPackets" : 11,
            "ipProtocol" : 6,
            "srcPackets" : 2,
            "dstIp" : "10.0.0.33",
            "tcpflags" : {
               "syn-ack" : 1,
               "rst" : 0,
               "fin" : 0,
               "urg" : 0,
               "syn" : 0,
               "ack" : 9,
               "dstZero" : 0,
               "psh" : 3,
               "srcZero" : 0
            },
            "packetLen" : [
               84,
               76,
               500,
               72,
               1532,
               1532,
               1532,
               1532,
               1532,
               1084,
               1532,
               1532,
               1092
            ],
            "segmentCnt" : 1,
            "totPackets" : 13,
            "node" : "test",
            "srcDataBytes" : 427,
            "srcPayload8" : "474554202f312048",
            "totBytes" : 13424,
            "length" : 73,
            "timestamp" : "SET",
            "srcPort" : 10882,
            "firstPacket" : 1467366160266,
            "protocol" : [
               "http",
               "tcp"
            ],
            "dstMac" : [
               "aa:aa:aa:aa:aa:aa"
            ],
            "dstPort" : 80
=======
            "protocol" : [
               "http",
               "tcp"
            ],
            "protocolCnt" : 2,
            "segmentCnt" : 1,
            "srcBytes" : 544,
            "srcDataBytes" : 427,
            "srcIp" : "10.0.0.32",
            "srcMac" : [
               "aa:aa:aa:aa:aa:aa"
            ],
            "srcMacCnt" : 1,
            "srcPackets" : 2,
            "srcPayload8" : "474554202f312048",
            "srcPort" : 10882,
            "tcpflags" : {
               "ack" : 9,
               "dstZero" : 0,
               "fin" : 0,
               "psh" : 3,
               "rst" : 0,
               "srcZero" : 0,
               "syn" : 0,
               "syn-ack" : 1,
               "urg" : 0
            },
            "timestamp" : "SET",
            "totBytes" : 13424,
            "totDataBytes" : 12679,
            "totPackets" : 13
         },
         "header" : {
            "index" : {
               "_index" : "tests_sessions2-160701",
               "_type" : "session"
            }
>>>>>>> e7d1ea6c
         }
      }
   ]
}
<|MERGE_RESOLUTION|>--- conflicted
+++ resolved
@@ -1,19 +1,7 @@
 {
    "sessions2" : [
       {
-         "header" : {
-            "index" : {
-               "_type" : "session",
-               "_index" : "tests_sessions2-160701"
-            }
-         },
          "body" : {
-<<<<<<< HEAD
-            "dstPayload8" : "485454502f312e31",
-            "srcBytes" : 544,
-            "protocolCnt" : 2,
-            "srcMacCnt" : 1,
-=======
             "dstBytes" : 12880,
             "dstDataBytes" : 12252,
             "dstIp" : "10.0.0.33",
@@ -119,7 +107,6 @@
                1532,
                1092
             ],
->>>>>>> e7d1ea6c
             "packetPos" : [
                24,
                108,
@@ -135,140 +122,6 @@
                11032,
                12564
             ],
-<<<<<<< HEAD
-            "dstDataBytes" : 12252,
-            "srcIp" : "10.0.0.32",
-            "http" : {
-               "pathCnt" : 1,
-               "sha256Cnt" : 1,
-               "statuscodeCnt" : 1,
-               "responseHeader" : [
-                  "pragma",
-                  "expires",
-                  "content-type",
-                  "transfer-encoding",
-                  "vary",
-                  "cache-control",
-                  "access-control-allow-origin",
-                  "date",
-                  "content-encoding",
-                  "connection",
-                  "server"
-               ],
-               "requestHeader" : [
-                  "accept",
-                  "user-agent",
-                  "referer",
-                  "accept-encoding",
-                  "connection",
-                  "host",
-                  "accept-language"
-               ],
-               "serverVersionCnt" : 1,
-               "request-referer" : [
-                  "http://xxxxxxx.xxxxx.xx/news/xxxxxxx/xxxxxxxxxxxxxxxxxxxxxxxxxxxxxxxxxxxxxxxxxxxxxxxxxxxxxxxxxxxxxxxxxxxxxxxxxxxxxxxxxxxxx"
-               ],
-               "responseHeaderCnt" : 11,
-               "requestHeaderCnt" : 7,
-               "uricnt" : 1,
-               "host" : [
-                  "js.navigator.io"
-               ],
-               "bodyMagicCnt" : 1,
-               "statuscode" : [
-                  200
-               ],
-               "serverVersion" : [
-                  "1.1"
-               ],
-               "clientVersionCnt" : 1,
-               "hostCnt" : 1,
-               "useragent" : [
-                  "Mozilla/5.0 (Windows NT 6.1; WOW64) AppleWebKit/537.36 (KHTML, like Gecko) Chrome/51.0.2704.103 Safari/537.36"
-               ],
-               "path" : [
-                  "/1"
-               ],
-               "uri" : [
-                  "js.navigator.io/1"
-               ],
-               "request-refererCnt" : 1,
-               "md5Cnt" : 1,
-               "clientVersion" : [
-                  "1.1"
-               ],
-               "bodyMagic" : [
-                  "application/x-gzip"
-               ],
-               "useragentCnt" : 1,
-               "sha256" : [
-                  "ac518a69ca82f4efbd3ea94d4d423d843582771127ef6d214c3d7a45acf7be04"
-               ],
-               "methodCnt" : 1,
-               "md5" : [
-                  "38bf34783fc26180631a614a88301cab"
-               ],
-               "method" : [
-                  "GET"
-               ]
-            },
-            "fileId" : [],
-            "dstBytes" : 12880,
-            "dstMacCnt" : 1,
-            "totDataBytes" : 12679,
-            "lastPacket" : 1467366160339,
-            "srcMac" : [
-               "aa:aa:aa:aa:aa:aa"
-            ],
-            "dstPackets" : 11,
-            "ipProtocol" : 6,
-            "srcPackets" : 2,
-            "dstIp" : "10.0.0.33",
-            "tcpflags" : {
-               "syn-ack" : 1,
-               "rst" : 0,
-               "fin" : 0,
-               "urg" : 0,
-               "syn" : 0,
-               "ack" : 9,
-               "dstZero" : 0,
-               "psh" : 3,
-               "srcZero" : 0
-            },
-            "packetLen" : [
-               84,
-               76,
-               500,
-               72,
-               1532,
-               1532,
-               1532,
-               1532,
-               1532,
-               1084,
-               1532,
-               1532,
-               1092
-            ],
-            "segmentCnt" : 1,
-            "totPackets" : 13,
-            "node" : "test",
-            "srcDataBytes" : 427,
-            "srcPayload8" : "474554202f312048",
-            "totBytes" : 13424,
-            "length" : 73,
-            "timestamp" : "SET",
-            "srcPort" : 10882,
-            "firstPacket" : 1467366160266,
-            "protocol" : [
-               "http",
-               "tcp"
-            ],
-            "dstMac" : [
-               "aa:aa:aa:aa:aa:aa"
-            ],
-            "dstPort" : 80
-=======
             "protocol" : [
                "http",
                "tcp"
@@ -306,7 +159,6 @@
                "_index" : "tests_sessions2-160701",
                "_type" : "session"
             }
->>>>>>> e7d1ea6c
          }
       }
    ]
