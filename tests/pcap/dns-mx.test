{
   "sessions2" : [
      {
         "header" : {
            "index" : {
               "_type" : "session",
               "_index" : "tests_sessions2-131203"
            }
         },
         "body" : {
<<<<<<< HEAD
            "dstPayload8" : "4c17818000010002",
            "dstDataBytes" : 208,
            "dstBytes" : 216,
            "node" : "test",
            "dstPackets" : 1,
            "dstMac" : [
               "00:00:0c:07:ac:01",
               "00:d0:2b:d1:76:00"
            ],
            "dstPort" : 53,
            "totDataBytes" : 266,
            "fileId" : [],
            "dstIp" : "10.2.95.39",
            "srcGEO" : "US",
            "segmentCnt" : 1,
            "length" : 83,
            "srcIp" : "10.180.156.185",
            "srcPayload8" : "4c17010000010000",
            "totBytes" : 282,
            "firstPacket" : 1386104996973,
            "srcMac" : [
               "00:1f:5b:ff:51:cb"
            ],
            "dns" : {
               "hostCnt" : 3,
               "qt" : [
                  "MX"
               ],
               "opcode" : [
                  "QUERY"
               ],
               "statusCnt" : 1,
               "qcCnt" : 1,
               "opcodeCnt" : 1,
               "qtCnt" : 1,
               "host" : [
                  "cluster5.us.messagelabs.com",
                  "mx.com",
                  "cluster5a.us.messagelabs.com"
               ],
               "status" : [
                  "NOERROR"
               ],
               "qc" : [
                  "IN"
               ]
            },
            "dstMacCnt" : 2,
            "packetLen" : [
               82,
               232
            ],
            "packetPos" : [
               24,
               106
            ],
            "protocol" : [
               "udp",
               "dns"
            ],
            "srcPackets" : 1,
            "ipProtocol" : 17,
            "srcDataBytes" : 58,
            "srcBytes" : 66,
            "srcPort" : 51427,
            "protocolCnt" : 2,
            "timestamp" : "SET",
            "srcMacCnt" : 1,
            "lastPacket" : 1386104997055,
            "totPackets" : 2
=======
            "dns" : {
               "host" : [
                  "cluster5.us.messagelabs.com",
                  "mx.com",
                  "cluster5a.us.messagelabs.com"
               ],
               "hostCnt" : 3,
               "opcode" : [
                  "QUERY"
               ],
               "opcodeCnt" : 1,
               "qc" : [
                  "IN"
               ],
               "qcCnt" : 1,
               "qt" : [
                  "MX"
               ],
               "qtCnt" : 1,
               "status" : [
                  "NOERROR"
               ],
               "statusCnt" : 1
            },
            "dstBytes" : 216,
            "dstDataBytes" : 208,
            "dstIp" : "10.2.95.39",
            "dstMac" : [
               "00:00:0c:07:ac:01",
               "00:d0:2b:d1:76:00"
            ],
            "dstMacCnt" : 2,
            "dstOui" : [
               "Cisco",
               "Jetcell, Inc."
            ],
            "dstOuiCnt" : 2,
            "dstPackets" : 1,
            "dstPayload8" : "4c17818000010002",
            "dstPort" : 53,
            "fileId" : [],
            "firstPacket" : 1386104996973,
            "ipProtocol" : 17,
            "lastPacket" : 1386104997055,
            "length" : 83,
            "node" : "test",
            "packetLen" : [
               82,
               232
            ],
            "packetPos" : [
               24,
               106
            ],
            "protocol" : [
               "udp",
               "dns"
            ],
            "protocolCnt" : 2,
            "segmentCnt" : 1,
            "srcBytes" : 66,
            "srcDataBytes" : 58,
            "srcGEO" : "US",
            "srcIp" : "10.180.156.185",
            "srcMac" : [
               "00:1f:5b:ff:51:cb"
            ],
            "srcMacCnt" : 1,
            "srcOui" : [
               "Apple, Inc."
            ],
            "srcOuiCnt" : 1,
            "srcPackets" : 1,
            "srcPayload8" : "4c17010000010000",
            "srcPort" : 51427,
            "timestamp" : "SET",
            "totBytes" : 282,
            "totDataBytes" : 266,
            "totPackets" : 2
         },
         "header" : {
            "index" : {
               "_index" : "tests_sessions2-131203",
               "_type" : "session"
            }
>>>>>>> e7d1ea6c
         }
      }
   ]
}
<|MERGE_RESOLUTION|>--- conflicted
+++ resolved
@@ -1,85 +1,7 @@
 {
    "sessions2" : [
       {
-         "header" : {
-            "index" : {
-               "_type" : "session",
-               "_index" : "tests_sessions2-131203"
-            }
-         },
          "body" : {
-<<<<<<< HEAD
-            "dstPayload8" : "4c17818000010002",
-            "dstDataBytes" : 208,
-            "dstBytes" : 216,
-            "node" : "test",
-            "dstPackets" : 1,
-            "dstMac" : [
-               "00:00:0c:07:ac:01",
-               "00:d0:2b:d1:76:00"
-            ],
-            "dstPort" : 53,
-            "totDataBytes" : 266,
-            "fileId" : [],
-            "dstIp" : "10.2.95.39",
-            "srcGEO" : "US",
-            "segmentCnt" : 1,
-            "length" : 83,
-            "srcIp" : "10.180.156.185",
-            "srcPayload8" : "4c17010000010000",
-            "totBytes" : 282,
-            "firstPacket" : 1386104996973,
-            "srcMac" : [
-               "00:1f:5b:ff:51:cb"
-            ],
-            "dns" : {
-               "hostCnt" : 3,
-               "qt" : [
-                  "MX"
-               ],
-               "opcode" : [
-                  "QUERY"
-               ],
-               "statusCnt" : 1,
-               "qcCnt" : 1,
-               "opcodeCnt" : 1,
-               "qtCnt" : 1,
-               "host" : [
-                  "cluster5.us.messagelabs.com",
-                  "mx.com",
-                  "cluster5a.us.messagelabs.com"
-               ],
-               "status" : [
-                  "NOERROR"
-               ],
-               "qc" : [
-                  "IN"
-               ]
-            },
-            "dstMacCnt" : 2,
-            "packetLen" : [
-               82,
-               232
-            ],
-            "packetPos" : [
-               24,
-               106
-            ],
-            "protocol" : [
-               "udp",
-               "dns"
-            ],
-            "srcPackets" : 1,
-            "ipProtocol" : 17,
-            "srcDataBytes" : 58,
-            "srcBytes" : 66,
-            "srcPort" : 51427,
-            "protocolCnt" : 2,
-            "timestamp" : "SET",
-            "srcMacCnt" : 1,
-            "lastPacket" : 1386104997055,
-            "totPackets" : 2
-=======
             "dns" : {
                "host" : [
                   "cluster5.us.messagelabs.com",
@@ -165,7 +87,6 @@
                "_index" : "tests_sessions2-131203",
                "_type" : "session"
             }
->>>>>>> e7d1ea6c
          }
       }
    ]
