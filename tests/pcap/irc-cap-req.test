--- conflicted
+++ resolved
@@ -1,131 +1,7 @@
 {
    "sessions2" : [
       {
-         "header" : {
-            "index" : {
-               "_type" : "session",
-               "_index" : "tests_sessions2-170104"
-            }
-         },
          "body" : {
-<<<<<<< HEAD
-            "lastPacket" : 1483561951602,
-            "srcMacCnt" : 1,
-            "segmentCnt" : 1,
-            "srcPort" : 59604,
-            "totPackets" : 26,
-            "vlanCnt" : 1,
-            "protocolCnt" : 2,
-            "totDataBytes" : 1337,
-            "totBytes" : 3177,
-            "dstPackets" : 12,
-            "fileId" : [],
-            "dstMacCnt" : 1,
-            "dstPort" : 80,
-            "srcMac" : [
-               "00:22:83:3f:17:c5"
-            ],
-            "packetLen" : [
-               98,
-               94,
-               86,
-               130,
-               86,
-               147,
-               86,
-               129,
-               86,
-               101,
-               86,
-               419,
-               266,
-               86,
-               86,
-               102,
-               86,
-               144,
-               652,
-               86,
-               86,
-               107,
-               86,
-               86,
-               86,
-               86
-            ],
-            "dstBytes" : 2067,
-            "ipProtocol" : 6,
-            "protocol" : [
-               "irc",
-               "tcp"
-            ],
-            "length" : 375017,
-            "dstDataBytes" : 1219,
-            "firstPacket" : 1483561576585,
-            "dstMac" : [
-               "00:1b:17:00:01:24"
-            ],
-            "node" : "test",
-            "srcIp" : "10.10.10.10",
-            "srcPackets" : 14,
-            "timestamp" : "SET",
-            "vlan" : [
-               100
-            ],
-            "srcPayload8" : "4341502052455120",
-            "srcBytes" : 1110,
-            "srcDataBytes" : 118,
-            "packetPos" : [
-               24,
-               122,
-               216,
-               302,
-               432,
-               518,
-               665,
-               751,
-               880,
-               966,
-               1067,
-               1153,
-               1572,
-               1838,
-               1924,
-               2010,
-               2112,
-               2198,
-               2342,
-               2994,
-               3080,
-               3166,
-               3273,
-               3359,
-               3445,
-               3531
-            ],
-            "dstPayload8" : "3a746d692e747769",
-            "dstIp" : "10.11.11.11",
-            "irc" : {
-               "nick" : [
-                  "THE-USER"
-               ],
-               "nickCnt" : 1,
-               "channel" : [
-                  "#THE-USER"
-               ],
-               "channelCnt" : 1
-            },
-            "tcpflags" : {
-               "syn" : 1,
-               "srcZero" : 0,
-               "urg" : 0,
-               "rst" : 0,
-               "dstZero" : 0,
-               "fin" : 2,
-               "psh" : 10,
-               "syn-ack" : 1,
-               "ack" : 12
-=======
             "dstBytes" : 2067,
             "dstDataBytes" : 1219,
             "dstIp" : "10.11.11.11",
@@ -256,7 +132,6 @@
             "index" : {
                "_index" : "tests_sessions2-170104",
                "_type" : "session"
->>>>>>> e7d1ea6c
             }
          }
       }
