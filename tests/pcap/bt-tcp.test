{
   "sessions2" : [
      {
         "body" : {
            "dstASN" : "AS0001 Cool Beans!",
<<<<<<< HEAD
=======
            "dstBytes" : 66,
            "dstDataBytes" : 0,
            "dstGEO" : "CA",
            "dstIp" : "10.0.0.2",
            "dstMac" : [
               "00:00:5e:00:01:02",
               "00:1d:b5:ce:ef:c0"
            ],
            "dstMacCnt" : 2,
            "dstOui" : [
               "ICANN, IANA Department",
               "Juniper Networks"
            ],
            "dstOuiCnt" : 2,
            "dstPackets" : 1,
            "dstPort" : 26001,
            "dstRIR" : "TEST",
            "fileId" : [],
            "firstPacket" : 1387744084182,
            "ipProtocol" : 6,
            "lastPacket" : 1387744084305,
            "length" : 123,
            "node" : "test",
>>>>>>> e7d1ea6c
            "packetLen" : [
               82,
               82,
               76,
               138
            ],
<<<<<<< HEAD
=======
            "packetPos" : [
               24,
               106,
               188,
               264
            ],
>>>>>>> e7d1ea6c
            "protocol" : [
               "tcp",
               "bittorrent"
            ],
<<<<<<< HEAD
            "srcMacCnt" : 1,
            "srcPackets" : 3,
            "srcMac" : [
               "00:0f:f7:76:82:80"
            ],
            "tags" : [
               "srcip",
               "dstip"
            ],
            "totDataBytes" : 68,
            "totBytes" : 314,
            "protocolCnt" : 2,
            "srcDataBytes" : 68,
            "dstIp" : "10.0.0.2",
            "dstMac" : [
               "00:00:5e:00:01:02",
               "00:1d:b5:ce:ef:c0"
            ],
            "tcpflags" : {
               "dstZero" : 0,
               "rst" : 0,
               "urg" : 0,
               "syn" : 1,
               "fin" : 0,
               "syn-ack" : 1,
               "psh" : 1,
               "ack" : 1,
               "srcZero" : 0
            },
            "srcPort" : 1203,
            "srcPayload8" : "13426974546f7272",
            "srcIp" : "10.0.0.1",
            "dstPackets" : 1,
            "dstDataBytes" : 0,
            "dstRIR" : "TEST",
            "tagsCnt" : 2,
            "dstGEO" : "CA",
            "totPackets" : 4,
            "length" : 123,
            "dstPort" : 26001,
            "srcBytes" : 248,
            "timestamp" : "SET",
            "fileId" : [],
            "srcGEO" : "RU",
            "node" : "test",
            "dstMacCnt" : 2,
            "srcASN" : "AS0000 This is neat",
            "packetPos" : [
               24,
               106,
               188,
               264
            ],
            "dstBytes" : 66,
            "ipProtocol" : 6,
            "segmentCnt" : 1,
            "test" : {
               "GEO" : [
                  "RU"
               ],
=======
            "protocolCnt" : 2,
            "segmentCnt" : 1,
            "srcASN" : "AS0000 This is neat",
            "srcBytes" : 248,
            "srcDataBytes" : 68,
            "srcGEO" : "RU",
            "srcIp" : "10.0.0.1",
            "srcMac" : [
               "00:0f:f7:76:82:80"
            ],
            "srcMacCnt" : 1,
            "srcOui" : [
               "Cisco Systems, Inc"
            ],
            "srcOuiCnt" : 1,
            "srcPackets" : 3,
            "srcPayload8" : "13426974546f7272",
            "srcPort" : 1203,
            "tags" : [
               "dstip",
               "srcip"
            ],
            "tagsCnt" : 2,
            "tcpflags" : {
               "ack" : 1,
               "dstZero" : 0,
               "fin" : 0,
               "psh" : 1,
               "rst" : 0,
               "srcZero" : 0,
               "syn" : 1,
               "syn-ack" : 1,
               "urg" : 0
            },
            "test" : {
               "ASN" : [
                  "AS0000 This is neat"
               ],
               "GEO" : [
                  "RU"
               ],
               "RIR" : [
                  ""
               ],
>>>>>>> e7d1ea6c
               "ip" : [
                  "10.0.0.1"
               ],
               "number" : [
                  33554442
               ],
<<<<<<< HEAD
               "ASN" : [
                  "AS0000 This is neat"
               ],
               "string.snow" : [
                  "16777226:1203,33554442:26001"
               ],
               "RIR" : [
                  ""
               ]
            },
            "lastPacket" : 1387744084305,
            "firstPacket" : 1387744084182
         },
         "header" : {
            "index" : {
               "_type" : "session",
               "_index" : "tests_sessions2-131222"
            }
         }
      },
      {
         "header" : {
            "index" : {
               "_index" : "tests_sessions2-161224",
=======
               "string.snow" : [
                  "16777226:1203,33554442:26001"
               ]
            },
            "timestamp" : "SET",
            "totBytes" : 314,
            "totDataBytes" : 68,
            "totPackets" : 4
         },
         "header" : {
            "index" : {
               "_index" : "tests_sessions2-131222",
>>>>>>> e7d1ea6c
               "_type" : "session"
            }
         }
      },
      {
         "body" : {
<<<<<<< HEAD
            "packetPos" : [
               402,
               496,
               594,
               680
            ],
            "ipProtocol" : 6,
            "dstBytes" : 82,
            "firstPacket" : 1482553479723,
            "segmentCnt" : 1,
            "lastPacket" : 1482553479744,
            "fileId" : [],
            "vlanCnt" : 1,
            "srcBytes" : 286,
            "dstPort" : 15365,
            "timestamp" : "SET",
            "dstMacCnt" : 1,
            "node" : "test",
            "srcIp" : "10.10.10.10",
            "dstMac" : [
               "00:1b:17:00:02:30"
            ],
            "vlan" : [
               300
            ],
            "tcpflags" : {
               "ack" : 1,
               "srcZero" : 0,
               "fin" : 0,
               "syn-ack" : 1,
               "psh" : 1,
               "urg" : 0,
               "syn" : 1,
               "rst" : 0,
               "dstZero" : 0
            },
            "srcPort" : 43890,
            "srcPayload8" : "4253594e43000000",
            "totPackets" : 4,
            "length" : 21,
            "dstPackets" : 1,
            "dstDataBytes" : 0,
            "srcMac" : [
               "2c:6b:f5:d6:17:c5"
            ],
            "srcPackets" : 3,
            "srcMacCnt" : 1,
            "protocol" : [
               "tcp",
               "bittorrent"
            ],
=======
            "dstBytes" : 82,
            "dstDataBytes" : 0,
            "dstIp" : "10.11.11.11",
            "dstMac" : [
               "00:1b:17:00:02:30"
            ],
            "dstMacCnt" : 1,
            "dstOui" : [
               "Palo Alto Networks"
            ],
            "dstOuiCnt" : 1,
            "dstPackets" : 1,
            "dstPort" : 15365,
            "fileId" : [],
            "firstPacket" : 1482553479723,
            "ipProtocol" : 6,
            "lastPacket" : 1482553479744,
            "length" : 21,
            "node" : "test",
>>>>>>> e7d1ea6c
            "packetLen" : [
               94,
               98,
               86,
               154
            ],
<<<<<<< HEAD
            "totDataBytes" : 68,
            "totBytes" : 368,
            "srcDataBytes" : 68,
            "protocolCnt" : 2,
            "dstIp" : "10.11.11.11"
=======
            "packetPos" : [
               402,
               496,
               594,
               680
            ],
            "protocol" : [
               "tcp",
               "bittorrent"
            ],
            "protocolCnt" : 2,
            "segmentCnt" : 1,
            "srcBytes" : 286,
            "srcDataBytes" : 68,
            "srcIp" : "10.10.10.10",
            "srcMac" : [
               "2c:6b:f5:d6:17:c5"
            ],
            "srcMacCnt" : 1,
            "srcOui" : [
               "Juniper Networks"
            ],
            "srcOuiCnt" : 1,
            "srcPackets" : 3,
            "srcPayload8" : "4253594e43000000",
            "srcPort" : 43890,
            "tcpflags" : {
               "ack" : 1,
               "dstZero" : 0,
               "fin" : 0,
               "psh" : 1,
               "rst" : 0,
               "srcZero" : 0,
               "syn" : 1,
               "syn-ack" : 1,
               "urg" : 0
            },
            "timestamp" : "SET",
            "totBytes" : 368,
            "totDataBytes" : 68,
            "totPackets" : 4,
            "vlan" : [
               300
            ],
            "vlanCnt" : 1
         },
         "header" : {
            "index" : {
               "_index" : "tests_sessions2-161224",
               "_type" : "session"
            }
>>>>>>> e7d1ea6c
         }
      }
   ]
}
<|MERGE_RESOLUTION|>--- conflicted
+++ resolved
@@ -3,8 +3,6 @@
       {
          "body" : {
             "dstASN" : "AS0001 Cool Beans!",
-<<<<<<< HEAD
-=======
             "dstBytes" : 66,
             "dstDataBytes" : 0,
             "dstGEO" : "CA",
@@ -28,88 +26,22 @@
             "lastPacket" : 1387744084305,
             "length" : 123,
             "node" : "test",
->>>>>>> e7d1ea6c
             "packetLen" : [
                82,
                82,
                76,
                138
             ],
-<<<<<<< HEAD
-=======
             "packetPos" : [
                24,
                106,
                188,
                264
             ],
->>>>>>> e7d1ea6c
             "protocol" : [
                "tcp",
                "bittorrent"
             ],
-<<<<<<< HEAD
-            "srcMacCnt" : 1,
-            "srcPackets" : 3,
-            "srcMac" : [
-               "00:0f:f7:76:82:80"
-            ],
-            "tags" : [
-               "srcip",
-               "dstip"
-            ],
-            "totDataBytes" : 68,
-            "totBytes" : 314,
-            "protocolCnt" : 2,
-            "srcDataBytes" : 68,
-            "dstIp" : "10.0.0.2",
-            "dstMac" : [
-               "00:00:5e:00:01:02",
-               "00:1d:b5:ce:ef:c0"
-            ],
-            "tcpflags" : {
-               "dstZero" : 0,
-               "rst" : 0,
-               "urg" : 0,
-               "syn" : 1,
-               "fin" : 0,
-               "syn-ack" : 1,
-               "psh" : 1,
-               "ack" : 1,
-               "srcZero" : 0
-            },
-            "srcPort" : 1203,
-            "srcPayload8" : "13426974546f7272",
-            "srcIp" : "10.0.0.1",
-            "dstPackets" : 1,
-            "dstDataBytes" : 0,
-            "dstRIR" : "TEST",
-            "tagsCnt" : 2,
-            "dstGEO" : "CA",
-            "totPackets" : 4,
-            "length" : 123,
-            "dstPort" : 26001,
-            "srcBytes" : 248,
-            "timestamp" : "SET",
-            "fileId" : [],
-            "srcGEO" : "RU",
-            "node" : "test",
-            "dstMacCnt" : 2,
-            "srcASN" : "AS0000 This is neat",
-            "packetPos" : [
-               24,
-               106,
-               188,
-               264
-            ],
-            "dstBytes" : 66,
-            "ipProtocol" : 6,
-            "segmentCnt" : 1,
-            "test" : {
-               "GEO" : [
-                  "RU"
-               ],
-=======
             "protocolCnt" : 2,
             "segmentCnt" : 1,
             "srcASN" : "AS0000 This is neat",
@@ -154,39 +86,12 @@
                "RIR" : [
                   ""
                ],
->>>>>>> e7d1ea6c
                "ip" : [
                   "10.0.0.1"
                ],
                "number" : [
                   33554442
                ],
-<<<<<<< HEAD
-               "ASN" : [
-                  "AS0000 This is neat"
-               ],
-               "string.snow" : [
-                  "16777226:1203,33554442:26001"
-               ],
-               "RIR" : [
-                  ""
-               ]
-            },
-            "lastPacket" : 1387744084305,
-            "firstPacket" : 1387744084182
-         },
-         "header" : {
-            "index" : {
-               "_type" : "session",
-               "_index" : "tests_sessions2-131222"
-            }
-         }
-      },
-      {
-         "header" : {
-            "index" : {
-               "_index" : "tests_sessions2-161224",
-=======
                "string.snow" : [
                   "16777226:1203,33554442:26001"
                ]
@@ -199,66 +104,12 @@
          "header" : {
             "index" : {
                "_index" : "tests_sessions2-131222",
->>>>>>> e7d1ea6c
                "_type" : "session"
             }
          }
       },
       {
          "body" : {
-<<<<<<< HEAD
-            "packetPos" : [
-               402,
-               496,
-               594,
-               680
-            ],
-            "ipProtocol" : 6,
-            "dstBytes" : 82,
-            "firstPacket" : 1482553479723,
-            "segmentCnt" : 1,
-            "lastPacket" : 1482553479744,
-            "fileId" : [],
-            "vlanCnt" : 1,
-            "srcBytes" : 286,
-            "dstPort" : 15365,
-            "timestamp" : "SET",
-            "dstMacCnt" : 1,
-            "node" : "test",
-            "srcIp" : "10.10.10.10",
-            "dstMac" : [
-               "00:1b:17:00:02:30"
-            ],
-            "vlan" : [
-               300
-            ],
-            "tcpflags" : {
-               "ack" : 1,
-               "srcZero" : 0,
-               "fin" : 0,
-               "syn-ack" : 1,
-               "psh" : 1,
-               "urg" : 0,
-               "syn" : 1,
-               "rst" : 0,
-               "dstZero" : 0
-            },
-            "srcPort" : 43890,
-            "srcPayload8" : "4253594e43000000",
-            "totPackets" : 4,
-            "length" : 21,
-            "dstPackets" : 1,
-            "dstDataBytes" : 0,
-            "srcMac" : [
-               "2c:6b:f5:d6:17:c5"
-            ],
-            "srcPackets" : 3,
-            "srcMacCnt" : 1,
-            "protocol" : [
-               "tcp",
-               "bittorrent"
-            ],
-=======
             "dstBytes" : 82,
             "dstDataBytes" : 0,
             "dstIp" : "10.11.11.11",
@@ -278,20 +129,12 @@
             "lastPacket" : 1482553479744,
             "length" : 21,
             "node" : "test",
->>>>>>> e7d1ea6c
             "packetLen" : [
                94,
                98,
                86,
                154
             ],
-<<<<<<< HEAD
-            "totDataBytes" : 68,
-            "totBytes" : 368,
-            "srcDataBytes" : 68,
-            "protocolCnt" : 2,
-            "dstIp" : "10.11.11.11"
-=======
             "packetPos" : [
                402,
                496,
@@ -343,7 +186,6 @@
                "_index" : "tests_sessions2-161224",
                "_type" : "session"
             }
->>>>>>> e7d1ea6c
          }
       }
    ]
