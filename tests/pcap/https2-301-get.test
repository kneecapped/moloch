--- conflicted
+++ resolved
@@ -2,144 +2,6 @@
    "sessions2" : [
       {
          "body" : {
-<<<<<<< HEAD
-            "dstDataBytes" : 4204,
-            "srcPayload8" : "8080010301005700",
-            "tcpflags" : {
-               "syn-ack" : 1,
-               "fin" : 2,
-               "psh" : 8,
-               "dstZero" : 0,
-               "srcZero" : 0,
-               "rst" : 3,
-               "ack" : 8,
-               "syn" : 1,
-               "urg" : 0
-            },
-            "node" : "test",
-            "totDataBytes" : 4817,
-            "protocol" : [
-               "tls",
-               "tcp"
-            ],
-            "dstPayload8" : "1603010051020000",
-            "segmentCnt" : 1,
-            "certCnt" : 2,
-            "packetLen" : [
-               94,
-               90,
-               82,
-               212,
-               1506,
-               1506,
-               971,
-               82,
-               82,
-               396,
-               129,
-               82,
-               224,
-               475,
-               82,
-               109,
-               82,
-               109,
-               82,
-               82,
-               70,
-               70,
-               70
-            ],
-            "tls" : {
-               "version" : [
-                  "TLSv1"
-               ],
-               "cipher" : [
-                  "TLS_RSA_WITH_RC4_128_SHA"
-               ],
-               "versionCnt" : 1,
-               "dstSessionId" : [
-                  "4fc128aa12f6c10f1b6f72c0d4447366fe600b41efff60c865e496ed7f838ba6"
-               ],
-               "cipherCnt" : 1
-            },
-            "cert" : [
-               {
-                  "issuerCN" : [
-                     "digicert high assurance ev ca-1"
-                  ],
-                  "notBefore" : 1370822400000,
-                  "validDays" : 814,
-                  "serial" : "047fbe2e4bde0084d2caf8e3ecfe7058",
-                  "issuerON" : "DigiCert Inc",
-                  "subjectCN" : [
-                     "github.com"
-                  ],
-                  "subjectON" : "GitHub, Inc.",
-                  "altCnt" : 2,
-                  "hash" : "d7:12:e9:69:65:dc:f2:36:c8:74:c7:03:7d:c0:b2:24:a9:3b:d2:33",
-                  "alt" : [
-                     "github.com",
-                     "www.github.com"
-                  ],
-                  "notAfter" : 1441195200000
-               },
-               {
-                  "notAfter" : 1636502400000,
-                  "subjectCN" : [
-                     "digicert high assurance ev ca-1"
-                  ],
-                  "hash" : "db:c7:e9:0b:0d:a5:d8:8a:55:35:43:0e:eb:66:5d:07:78:59:e8:e8",
-                  "subjectON" : "DigiCert Inc",
-                  "validDays" : 5114,
-                  "issuerON" : "DigiCert Inc",
-                  "serial" : "0337b928347c60a6aec5adb1217f3860",
-                  "issuerCN" : [
-                     "digicert high assurance ev root ca"
-                  ],
-                  "notBefore" : 1194609600000
-               }
-            ],
-            "dstPort" : 443,
-            "protocolCnt" : 2,
-            "dstBytes" : 4806,
-            "timestamp" : "SET",
-            "srcMacCnt" : 1,
-            "totBytes" : 6319,
-            "srcDataBytes" : 613,
-            "srcPort" : 50754,
-            "srcPackets" : 14,
-            "dstIp" : "192.30.252.131",
-            "ipProtocol" : 6,
-            "dstPackets" : 9,
-            "srcIp" : "10.180.156.141",
-            "length" : 536,
-            "packetPos" : [
-               24,
-               118,
-               208,
-               290,
-               502,
-               2008,
-               3514,
-               4485,
-               4567,
-               4649,
-               5045,
-               5174,
-               5256,
-               5480,
-               5955,
-               6037,
-               6146,
-               6228,
-               6337,
-               6419,
-               6501,
-               6571,
-               6641
-            ],
-=======
             "cert" : [
                {
                   "alt" : [
@@ -183,31 +45,10 @@
             "dstDataBytes" : 4204,
             "dstGEO" : "US",
             "dstIp" : "192.30.252.131",
->>>>>>> e7d1ea6c
             "dstMac" : [
                "00:00:0c:07:ac:01",
                "00:d0:2b:d1:76:00"
             ],
-<<<<<<< HEAD
-            "srcMac" : [
-               "00:1f:5b:ff:51:cb"
-            ],
-            "dstGEO" : "US",
-            "dstRIR" : "ARIN",
-            "fileId" : [],
-            "srcBytes" : 1513,
-            "dstMacCnt" : 2,
-            "lastPacket" : 1385410274128,
-            "totPackets" : 23,
-            "srcGEO" : "US",
-            "dstASN" : "AS36459 GitHub, Inc.",
-            "firstPacket" : 1385410273592
-         },
-         "header" : {
-            "index" : {
-               "_type" : "session",
-               "_index" : "tests_sessions2-131125"
-=======
             "dstMacCnt" : 2,
             "dstOui" : [
                "Cisco",
@@ -328,7 +169,6 @@
             "index" : {
                "_index" : "tests_sessions2-131125",
                "_type" : "session"
->>>>>>> e7d1ea6c
             }
          }
       }
