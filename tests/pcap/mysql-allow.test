{
   "sessions2" : [
      {
<<<<<<< HEAD
         "header" : {
            "index" : {
               "_index" : "tests_sessions2-140423",
               "_type" : "session"
            }
         },
         "body" : {
            "node" : "test",
            "totPackets" : 11,
            "tcpflags" : {
               "fin" : 0,
               "srcZero" : 0,
               "syn" : 1,
               "ack" : 4,
               "urg" : 0,
               "psh" : 5,
               "rst" : 0,
               "syn-ack" : 1,
               "dstZero" : 0
            },
            "srcMac" : [
               "00:00:00:00:00:00"
            ],
            "dstIp" : "192.168.1.3",
            "dstPort" : 3306,
            "dstPayload8" : "5b0000000a352e35",
=======
         "body" : {
            "dstBytes" : 523,
            "dstDataBytes" : 185,
            "dstIp" : "192.168.1.3",
            "dstMac" : [
               "00:00:00:00:00:00"
            ],
            "dstMacCnt" : 1,
            "dstOui" : [
               "Officially Xerox, but 0:0:0:0:0:0 is more common"
            ],
            "dstOuiCnt" : 1,
            "dstPackets" : 5,
            "dstPayload8" : "5b0000000a352e35",
            "dstPort" : 3306,
            "dstRIR" : "ARIN",
            "fileId" : [],
            "firstPacket" : 1398217358961,
            "ipProtocol" : 6,
            "lastPacket" : 1398217359003,
            "length" : 43,
            "mysql" : {
               "user" : "user10",
               "version" : "5.5.35-0ubuntu0.12.04.2"
            },
            "node" : "test",
>>>>>>> e7d1ea6c
            "packetLen" : [
               90,
               90,
               82,
               177,
               82,
               168,
               82,
               93,
               119,
               161,
               82
            ],
<<<<<<< HEAD
            "srcPayload8" : "5200000105a60f00",
            "dstRIR" : "ARIN",
            "dstMacCnt" : 1,
            "protocolCnt" : 2,
            "srcBytes" : 527,
            "srcPort" : 42803,
            "length" : 43,
            "dstDataBytes" : 185,
            "firstPacket" : 1398217358961,
            "lastPacket" : 1398217359003,
            "dstPackets" : 5,
=======
>>>>>>> e7d1ea6c
            "packetPos" : [
               24,
               114,
               204,
               286,
               463,
               545,
               713,
               795,
               888,
               1007,
               1168
            ],
<<<<<<< HEAD
            "ipProtocol" : 6,
            "srcDataBytes" : 123,
            "srcPackets" : 6,
            "dstBytes" : 523,
            "srcRIR" : "ARIN",
            "segmentCnt" : 1,
            "dstMac" : [
               "00:00:00:00:00:00"
            ],
            "srcIp" : "192.168.1.3",
            "fileId" : [],
            "protocol" : [
               "mysql",
               "tcp"
            ],
            "srcMacCnt" : 1,
            "totDataBytes" : 308,
            "mysql" : {
               "user" : "user10",
               "version" : "5.5.35-0ubuntu0.12.04.2"
            },
            "timestamp" : "SET",
            "totBytes" : 1050
=======
            "protocol" : [
               "mysql",
               "tcp"
            ],
            "protocolCnt" : 2,
            "segmentCnt" : 1,
            "srcBytes" : 527,
            "srcDataBytes" : 123,
            "srcIp" : "192.168.1.3",
            "srcMac" : [
               "00:00:00:00:00:00"
            ],
            "srcMacCnt" : 1,
            "srcOui" : [
               "Officially Xerox, but 0:0:0:0:0:0 is more common"
            ],
            "srcOuiCnt" : 1,
            "srcPackets" : 6,
            "srcPayload8" : "5200000105a60f00",
            "srcPort" : 42803,
            "srcRIR" : "ARIN",
            "tcpflags" : {
               "ack" : 4,
               "dstZero" : 0,
               "fin" : 0,
               "psh" : 5,
               "rst" : 0,
               "srcZero" : 0,
               "syn" : 1,
               "syn-ack" : 1,
               "urg" : 0
            },
            "timestamp" : "SET",
            "totBytes" : 1050,
            "totDataBytes" : 308,
            "totPackets" : 11
         },
         "header" : {
            "index" : {
               "_index" : "tests_sessions2-140423",
               "_type" : "session"
            }
>>>>>>> e7d1ea6c
         }
      }
   ]
}
<|MERGE_RESOLUTION|>--- conflicted
+++ resolved
@@ -1,34 +1,6 @@
 {
    "sessions2" : [
       {
-<<<<<<< HEAD
-         "header" : {
-            "index" : {
-               "_index" : "tests_sessions2-140423",
-               "_type" : "session"
-            }
-         },
-         "body" : {
-            "node" : "test",
-            "totPackets" : 11,
-            "tcpflags" : {
-               "fin" : 0,
-               "srcZero" : 0,
-               "syn" : 1,
-               "ack" : 4,
-               "urg" : 0,
-               "psh" : 5,
-               "rst" : 0,
-               "syn-ack" : 1,
-               "dstZero" : 0
-            },
-            "srcMac" : [
-               "00:00:00:00:00:00"
-            ],
-            "dstIp" : "192.168.1.3",
-            "dstPort" : 3306,
-            "dstPayload8" : "5b0000000a352e35",
-=======
          "body" : {
             "dstBytes" : 523,
             "dstDataBytes" : 185,
@@ -55,7 +27,6 @@
                "version" : "5.5.35-0ubuntu0.12.04.2"
             },
             "node" : "test",
->>>>>>> e7d1ea6c
             "packetLen" : [
                90,
                90,
@@ -69,20 +40,6 @@
                161,
                82
             ],
-<<<<<<< HEAD
-            "srcPayload8" : "5200000105a60f00",
-            "dstRIR" : "ARIN",
-            "dstMacCnt" : 1,
-            "protocolCnt" : 2,
-            "srcBytes" : 527,
-            "srcPort" : 42803,
-            "length" : 43,
-            "dstDataBytes" : 185,
-            "firstPacket" : 1398217358961,
-            "lastPacket" : 1398217359003,
-            "dstPackets" : 5,
-=======
->>>>>>> e7d1ea6c
             "packetPos" : [
                24,
                114,
@@ -96,31 +53,6 @@
                1007,
                1168
             ],
-<<<<<<< HEAD
-            "ipProtocol" : 6,
-            "srcDataBytes" : 123,
-            "srcPackets" : 6,
-            "dstBytes" : 523,
-            "srcRIR" : "ARIN",
-            "segmentCnt" : 1,
-            "dstMac" : [
-               "00:00:00:00:00:00"
-            ],
-            "srcIp" : "192.168.1.3",
-            "fileId" : [],
-            "protocol" : [
-               "mysql",
-               "tcp"
-            ],
-            "srcMacCnt" : 1,
-            "totDataBytes" : 308,
-            "mysql" : {
-               "user" : "user10",
-               "version" : "5.5.35-0ubuntu0.12.04.2"
-            },
-            "timestamp" : "SET",
-            "totBytes" : 1050
-=======
             "protocol" : [
                "mysql",
                "tcp"
@@ -163,7 +95,6 @@
                "_index" : "tests_sessions2-140423",
                "_type" : "session"
             }
->>>>>>> e7d1ea6c
          }
       }
    ]
