--- conflicted
+++ resolved
@@ -3,6 +3,10 @@
         email:
             addresses: [moloch.build@oath.com]
             statuses: [SUCCESS, FAILURE]
+        environment:
+            MOLOCH_COPY_BRANCH: "origin/1.0.0"
+            MOLOCH_FILE_NAME: 1
+
 jobs:
     centos-6:
         requires: [~pr, ~commit]
@@ -16,10 +20,10 @@
             - test-capture: (cd tests ; ./tests.pl)
             - build-package: |
                 export MOLOCH_VERSION=`sed 's/.*"\(.*\)\".*$/\1/' /data/moloch/viewer/version.js | tr "-" "_"`
-                if [ "$GIT_BRANCH" = "origin/master" ]; then
+                if [ "$GIT_BRANCH" = "$MOLOCH_COPY_BRANCH" ]; then
                   scl enable ruby193 "/opt/rh/ruby193/root/usr/local/bin/fpm -s dir -t rpm -n moloch -v $MOLOCH_VERSION --iteration $SD_BUILD_ID --template-scripts --after-install 'release/afterinstall.sh' --url "http://molo.ch" --description 'Moloch Full Packet System' -d perl-libwww-perl -d perl-JSON -d ethtool -d libyaml-devel /data/moloch"
-                  scl enable python27 "aws s3 cp --quiet moloch*.x86_64.rpm s3://files.molo.ch/moloch-master.centos6.x86_64.rpm --acl public-read"
-                  scl enable python27 "aws s3api put-object-acl --bucket files.molo.ch --key moloch-master.centos6.x86_64.rpm --acl public-read"
+                  scl enable python27 "aws s3 cp --quiet moloch*.x86_64.rpm s3://files.molo.ch/moloch-${MOLOCH_FILE_NAME}.centos6.x86_64.rpm --acl public-read"
+                  scl enable python27 "aws s3api put-object-acl --bucket files.molo.ch --key moloch-${MOLOCH_FILE_NAME}.centos6.x86_64.rpm --acl public-read"
                 fi
         secrets:
             - AWS_ACCESS_KEY_ID
@@ -40,16 +44,10 @@
             - test-ui: (cd viewer; npm install ; npm test)
             - build-package: |
                 export MOLOCH_VERSION=`sed 's/.*"\(.*\)\".*$/\1/' /data/moloch/viewer/version.js | tr "-" "_"`
-<<<<<<< HEAD
-                if [ "$GIT_BRANCH" = "origin/1.0.0" ]; then
-                  fpm -s dir -t rpm -n moloch-alpha -v $MOLOCH_VERSION --iteration $SD_BUILD_ID /data/moloch
-                  aws s3 cp --quiet moloch*.x86_64.rpm s3://files.molo.ch/moloch-1-alpha.x86_64.rpm --acl public-read
-                  aws s3api put-object-acl --bucket files.molo.ch --key moloch-1-alpha.x86_64.rpm --acl public-read
-=======
-                if [ "$GIT_BRANCH" = "origin/master" ]; then
+                if [ "$GIT_BRANCH" = "$MOLOCH_COPY_BRANCH" ]; then
                   fpm -s dir -t rpm -n moloch -v $MOLOCH_VERSION --iteration $SD_BUILD_ID --template-scripts --after-install "release/afterinstall.sh" --url "http://molo.ch" --description "Moloch Full Packet System" -d perl-libwww-perl -d perl-JSON -d ethtool -d libyaml-devel /data/moloch
-                  aws s3 cp --quiet moloch*.x86_64.rpm s3://files.molo.ch/moloch-master.centos7.x86_64.rpm --acl public-read
-                  aws s3api put-object-acl --bucket files.molo.ch --key moloch-master.centos7.x86_64.rpm --acl public-read
+                  aws s3 cp --quiet moloch*.x86_64.rpm s3://files.molo.ch/moloch-${MOLOCH_FILE_NAME}.centos7.x86_64.rpm --acl public-read
+                  aws s3api put-object-acl --bucket files.molo.ch --key moloch-${MOLOCH_FILE_NAME}.centos7.x86_64.rpm --acl public-read
                 fi
         secrets:
             - AWS_ACCESS_KEY_ID
@@ -67,10 +65,10 @@
             - test-capture: (cd tests ; ./tests.pl)
             - build-package: |
                 export MOLOCH_VERSION=`sed 's/.*"\(.*\)\".*$/\1/' /data/moloch/viewer/version.js | tr "-" "_"`
-                if [ "$GIT_BRANCH" = "origin/master" ]; then
+                if [ "$GIT_BRANCH" = "$MOLOCH_COPY_BRANCH" ]; then
                   fpm -s dir -t deb -n moloch -v $MOLOCH_VERSION --iteration $SD_BUILD_ID --template-scripts --after-install "release/afterinstall.sh" --url "http://molo.ch" --description "Moloch Full Packet System" -d libwww-perl -d libjson-perl -d ethtool -d libyaml-dev /data/moloch
-                  aws s3 cp --quiet moloch*amd64.deb s3://files.molo.ch/moloch_master_ubuntu14_amd64.deb --acl public-read
-                  aws s3api put-object-acl --bucket files.molo.ch --key moloch_master_ubuntu14_amd64.deb --acl public-read
+                  aws s3 cp --quiet moloch*amd64.deb s3://files.molo.ch/moloch_${MOLOCH_FILE_NAME}_ubuntu14_amd64.deb --acl public-read
+                  aws s3api put-object-acl --bucket files.molo.ch --key moloch_${MOLOCH_FILE_NAME}_ubuntu14_amd64.deb --acl public-read
                 fi
         secrets:
             - AWS_ACCESS_KEY_ID
@@ -89,11 +87,10 @@
             - export TZ=US/Eastern
             - build-package: |
                 export MOLOCH_VERSION=`sed 's/.*"\(.*\)\".*$/\1/' /data/moloch/viewer/version.js | tr "-" "_"`
-                if [ "$GIT_BRANCH" = "origin/master" ]; then
+                if [ "$GIT_BRANCH" = "$MOLOCH_COPY_BRANCH" ]; then
                   fpm -s dir -t deb -n moloch -v $MOLOCH_VERSION --iteration $SD_BUILD_ID --template-scripts --after-install "release/afterinstall.sh" --url "http://molo.ch" --description "Moloch Full Packet System" -d libwww-perl -d libjson-perl -d ethtool -d libyaml-dev /data/moloch
-                  aws s3 cp --quiet moloch*amd64.deb s3://files.molo.ch/moloch-master_ubuntu16_amd64.deb --acl public-read
-                  aws s3api put-object-acl --bucket files.molo.ch --key moloch-master_ubuntu16_amd64.deb --acl public-read
->>>>>>> 46e4631a
+                  aws s3 cp --quiet moloch*amd64.deb s3://files.molo.ch/moloch-${MOLOCH_FILE_NAME}_ubuntu16_amd64.deb --acl public-read
+                  aws s3api put-object-acl --bucket files.molo.ch --key moloch-${MOLOCH_FILE_NAME}_ubuntu16_amd64.deb --acl public-read
                 fi
         secrets:
             - AWS_ACCESS_KEY_ID
@@ -112,10 +109,10 @@
 #            - test-capture: (cd tests ; ./tests.pl)
             - build-package: |
                 export MOLOCH_VERSION=`sed 's/.*"\(.*\)\".*$/\1/' /data/moloch/viewer/version.js | tr "-" "_"`
-                if [ "$GIT_BRANCH" = "origin/master" ]; then
+                if [ "$GIT_BRANCH" = "$MOLOCH_COPY_BRANCH" ]; then
                   fpm -s dir -t deb -n moloch -v $MOLOCH_VERSION --iteration $SD_BUILD_ID --template-scripts --after-install "release/afterinstall.sh" --url "http://molo.ch" --description "Moloch Full Packet System" -d libwww-perl -d libjson-perl -d ethtool -d libyaml-dev /data/moloch
-                  aws s3 cp --quiet moloch*amd64.deb s3://files.molo.ch/moloch-master_ubuntu18_amd64.deb --acl public-read
-                  aws s3api put-object-acl --bucket files.molo.ch --key moloch-master_ubuntu18_amd64.deb --acl public-read
+                  aws s3 cp --quiet moloch*amd64.deb s3://files.molo.ch/moloch-${MOLOCH_FILE_NAME}_ubuntu18_amd64.deb --acl public-read
+                  aws s3api put-object-acl --bucket files.molo.ch --key moloch-${MOLOCH_FILE_NAME}_ubuntu18_amd64.deb --acl public-read
                 fi
         secrets:
             - AWS_ACCESS_KEY_ID
@@ -128,13 +125,8 @@
         image: andywick/moloch-build-7:6
         steps:
             - slack-success: |
-<<<<<<< HEAD
-                if [ "$GIT_BRANCH" = "origin/1.0.0" ]; then
-=======
                 export MOLOCH_VERSION=`grep PACKAGE_VERSION= configure | sed "s/.*'\(.*\)\'.*$/\1/"`
-                if [ "$GIT_BRANCH" = "origin/master" ]; then
->>>>>>> 46e4631a
-                  BUILD_VERSION=`git describe --tags`
+                if [ "$GIT_BRANCH" = "$MOLOCH_COPY_BRANCH" ]; then
                   MSG=`git log -1 --format=%s`
                   BODY="{\"icon_emoji\": \":sushi:\", \"username\": \"MolochBuild\", \"text\":\"It worked: $GIT_BRANCH - moloch-$MOLOCH_VERSION-$SD_BUILD_ID - $MSG\"}"
                   curl -XPOST -H "Content-type: application/json" --data "$BODY" $SLACK
