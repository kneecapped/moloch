/******************************************************************************/
/* viewer.js  -- The main moloch app
 *
 * Copyright 2012-2016 AOL Inc. All rights reserved.
 *
 * Licensed under the Apache License, Version 2.0 (the "License");
 * you may not use this Software except in compliance with the License.
 * You may obtain a copy of the License at
 *
 *     http://www.apache.org/licenses/LICENSE-2.0
 *
 * Unless required by applicable law or agreed to in writing, software
 * distributed under the License is distributed on an "AS IS" BASIS,
 * WITHOUT WARRANTIES OR CONDITIONS OF ANY KIND, either express or implied.
 * See the License for the specific language governing permissions and
 * limitations under the License.
 */
'use strict';

var MIN_DB_VERSION = 34;

//// Modules
//////////////////////////////////////////////////////////////////////////////////
try {
var Config         = require('./config.js'),
    express        = require('express'),
    stylus         = require('stylus'),
    util           = require('util'),
    fs             = require('fs-ext'),
    async          = require('async'),
    url            = require('url'),
    dns            = require('dns'),
    Pcap           = require('./pcap.js'),
    sprintf        = require('./public/sprintf.js'),
    Db             = require('./db.js'),
    os             = require('os'),
    zlib           = require('zlib'),
    molochparser   = require('./molochparser.js'),
    passport       = require('passport'),
    DigestStrategy = require('passport-http').DigestStrategy,
    HTTPParser     = process.binding('http_parser').HTTPParser,
    molochversion  = require('./version'),
    http           = require('http'),
    pug            = require('pug'),
    jade           = require('jade'),
    https          = require('https'),
    EventEmitter   = require('events').EventEmitter,
    decode         = require('./decode.js');
} catch (e) {
  console.log ("ERROR - Couldn't load some dependancies, maybe need to 'npm update' inside viewer directory", e);
  process.exit(1);
  throw new Error("Exiting");
}

try {
  var Png = require('png').Png;
} catch (e) {console.log("WARNING - No png support, maybe need to 'npm update'", e);}

if (typeof express !== "function") {
  console.log("ERROR - Need to run 'npm update' in viewer directory");
  process.exit(1);
  throw new Error("Exiting");
}
var app = express();

//////////////////////////////////////////////////////////////////////////////////
//// Config
//////////////////////////////////////////////////////////////////////////////////
var internals = {
  elasticBase: Config.get("elasticsearch", "http://localhost:9200").split(","),
  userNameHeader: Config.get("userNameHeader"),
  httpAgent:   new http.Agent({keepAlive: true, keepAliveMsecs:5000, maxSockets: 40}),
  httpsAgent:  new https.Agent({keepAlive: true, keepAliveMsecs:5000, maxSockets: 40}),
  previousNodeStats: [],
  caTrustCerts: {},
  cronRunning: false,
  rightClicks: {},
  pluginEmitter: new EventEmitter(),
  writers: {},

  cronTimeout: Math.max(+Config.get("tcpTimeout", 8*60), +Config.get("udpTimeout", 60), +Config.get("icmpTimeout", 10)) +
               +Config.get("dbFlushTimeout", 5) + 60 + 5,

//http://garethrees.org/2007/11/14/pngcrush/
  emptyPNG: new Buffer("iVBORw0KGgoAAAANSUhEUgAAAAEAAAABCAYAAAAfFcSJAAAACklEQVR4nGMAAQAABQABDQottAAAAABJRU5ErkJggg==", 'base64'),
  PNG_LINE_WIDTH: 256,
};

if (internals.elasticBase[0].lastIndexOf('http', 0) !== 0) {
  internals.elasticBase[0] = "http://" + internals.elasticBase[0];
}

function userCleanup(suser) {
  suser.settings = suser.settings || {};
  if (suser.emailSearch === undefined) {suser.emailSearch = false;}
  if (suser.removeEnabled === undefined) {suser.removeEnabled = false;}
  if (Config.get("multiES", false)) {suser.createEnabled = false;}
}

passport.use(new DigestStrategy({qop: 'auth', realm: Config.get("httpRealm", "Moloch")},
  function(userid, done) {
    Db.getUserCache(userid, function(err, suser) {
      if (err && !suser) {return done(err);}
      if (!suser || !suser.found) {console.log("User", userid, "doesn't exist"); return done(null, false);}
      if (!suser._source.enabled) {console.log("User", userid, "not enabled"); return done("Not enabled");}

      userCleanup(suser._source);

      return done(null, suser._source, {ha1: Config.store2ha1(suser._source.passStore)});
    });
  },
  function (options, done) {
      //TODO:  Should check nonce here
      return done(null, true);
  }
));

// app.configure
var logger = require("morgan");
var favicon = require("serve-favicon");
var bodyParser = require('body-parser');
var multer = require('multer');
var methodOverride = require('method-override');
var compression = require('compression');

app.enable("jsonp callback");
app.set('views', __dirname + '/views');
app.set('view engine', 'pug');
app.locals.molochversion =  molochversion.version;
app.locals.isIndex = false;
app.locals.basePath = Config.basePath();
app.locals.elasticBase = internals.elasticBase[0];
app.locals.allowUploads = Config.get("uploadCommand") !== undefined;
app.locals.molochClusters = Config.configMap("moloch-clusters");

app.use(favicon(__dirname + '/public/favicon.ico'));
app.use(passport.initialize());
app.use(function(req, res, next) {
  if (res.setTimeout) {
    res.setTimeout(10 * 60 * 1000); // Increase default from 2 min to 10 min
  }
  req.url = req.url.replace(Config.basePath(), "/");
  return next();
});
app.use(bodyParser.json());
app.use(bodyParser.urlencoded({ extended: true }));
//app.use(multer({dest: Config.get("pcapDir")}));

// send req to access log file or stdout
var _stream = process.stdout;
var _accesslogfile = Config.get("accessLogFile");
if (_accesslogfile) {
  _stream = fs.createWriteStream(_accesslogfile, {flags: 'a'});
}


app.use(logger(':date :username \x1b[1m:method\x1b[0m \x1b[33m:url\x1b[0m :status :res[content-length] bytes :response-time ms',{stream: _stream}));
app.use(compression());
app.use(methodOverride());


app.use('/font-awesome', express.static(__dirname + '/node_modules/font-awesome', { maxAge: 600 * 1000}));
app.use('/bootstrap', express.static(__dirname + '/node_modules/bootstrap', { maxAge: 600 * 1000}));


app.use("/", express.static(__dirname + '/public', { maxAge: 600 * 1000}));
if (Config.get("passwordSecret")) {
  app.locals.alwaysShowESStatus = false;
  app.use(function(req, res, next) {
    // 200 for NS
    if (req.url === "/_ns_/nstest.html") {
      return res.end();
    }

    // No auth for stats.json, dstats.json, esstats.json, eshealth.json
    if (req.url.match(/^\/([e]*[ds]*stats|eshealth).json/)) {
      return next();
    }

    // S2S Auth
    if (req.headers['x-moloch-auth']) {
      var obj = Config.auth2obj(req.headers['x-moloch-auth']);
      obj.path = obj.path.replace(Config.basePath(), "/");
      if (obj.path !== req.url) {
        console.log("ERROR - mismatch url", obj.path, req.url);
        return res.send("Unauthorized based on bad url, check logs on ", os.hostname());
      }
      if (Math.abs(Date.now() - obj.date) > 120000) { // Request has to be +- 2 minutes
        console.log("ERROR - Denying server to server based on timestamp, are clocks out of sync?", Date.now(), obj.date);
        return res.send("Unauthorized based on timestamp - check that all moloch viewer machines have accurate clocks");
      }

      if (req.url.match(/^\/receiveSession/)) {
        return next();
      }

      Db.getUserCache(obj.user, function(err, suser) {
        if (err) {return res.send("ERROR - user: " + obj.user + " err:" + err);}
        if (!suser || !suser.found) {return res.send(obj.user + " doesn't exist");}
        if (!suser._source.enabled) {return res.send(obj.user + " not enabled");}
        userCleanup(suser._source);
        req.user = suser._source;
        return next();
      });
      return;
    }

    // Header auth
    if (internals.userNameHeader !== undefined && req.headers[internals.userNameHeader] !== undefined) {
      var userName = req.headers[internals.userNameHeader];
      Db.getUserCache(userName, function(err, suser) {
        if (err) {return res.send("ERROR - " +  err);}
        if (!suser || !suser.found) {return res.send(userName + " doesn't exist");}
        if (!suser._source.enabled) {return res.send(userName + " not enabled");}
        if (!suser._source.headerAuthEnabled) {return res.send(userName + " header auth not enabled");}

        userCleanup(suser._source);
        req.user = suser._source;
        return next();
      });
      return;
    }

    // Browser auth
    req.url = req.url.replace("/", Config.basePath());
    passport.authenticate('digest', {session: false})(req, res, function (err) {
      req.url = req.url.replace(Config.basePath(), "/");
      if (err) {
        res.send(JSON.stringify({success: false, text: err}));
        return;
      } else {
        return next();
      }
    });
  });
} else {
  /* Shared password isn't set, who cares about auth, db is only used for settings */
  app.locals.alwaysShowESStatus = true;
  app.locals.noPasswordSecret   = true;
  app.use(function(req, res, next) {
    req.user = {userId: "anonymous", enabled: true, createEnabled: Config.get("regressionTests", false), webEnabled: true, headerAuthEnabled: false, emailSearch: true, removeEnabled: true, settings: {}};
    Db.getUserCache("anonymous", function(err, suser) {
        if (!err && suser && suser.found) {
          req.user.settings = suser._source.settings;
          req.user.views = suser._source.views;
        }
      next();
    });
  });
}

app.use(function(req, res, next) {
  if (!req.user || !req.user.userId) {
    return next();
  }

  var mrc = {};
  for (var key in internals.rightClicks) {
    var rc = internals.rightClicks[key];
    if (!rc.users || rc.users[req.user.userId]) {
      mrc[key] = rc;
    }
  }
  app.locals.molochRightClick = mrc;
  next();
});

logger.token('username', function(req, res){ return req.user?req.user.userId:"-"; });

function loadFields() {
  Db.loadFields(function (data) {
    Config.loadFields(data);
    app.locals.fieldsMap = JSON.stringify(Config.getFieldsMap());
    app.locals.fieldsArr = Config.getFields().sort(function(a,b) {return (a.exp > b.exp?1:-1);});
  });
}

function loadPlugins() {
  var api = {
    registerWriter: function(str, info) {
      internals.writers[str] = info;
    },
    getDb: function() { return Db; },
    getPcap: function() { return Pcap; },
  };
  var plugins = Config.get("viewerPlugins", "").split(";");
  var dirs = Config.get("pluginsDir", "/data/moloch/plugins").split(";");
  plugins.forEach(function (plugin) {
    plugin = plugin.trim();
    if (plugin === "") {
      return;
    }
    var found = false;
    dirs.forEach(function (dir) {
      dir = dir.trim();
      if (found || dir === "") {
        return;
      }
      if (fs.existsSync(dir + "/" + plugin)) {
        found = true;
        var p = require(dir + "/" + plugin);
        p.init(Config, internals.pluginEmitter, api);
      }
    });
    if (!found) {
      console.log("WARNING - Couldn't find plugin", plugin, "in", dirs);
    }
  });
}

//////////////////////////////////////////////////////////////////////////////////
//// Utility
//////////////////////////////////////////////////////////////////////////////////
function isEmptyObject(object) { for(var i in object) { return false; } return true; }
function safeStr(str) {
  return str.replace(/&/g,'&amp;').replace(/</g,'&lt;').replace(/>/g,'&gt;').replace(/\"/g,'&quot;').replace(/\'/g, '&#39;').replace(/\//g, '&#47;');
}

function twoDigitString(value) {
  return (value < 10) ? ("0" + value) : value.toString();
}

function queryValueToArray(val) {
  if (val === undefined || val === null) {
    return [];
  }
  if (!Array.isArray(val)) {
    val = [val];
  }
  return val.join(",").split(",");
}

var FMEnum = Object.freeze({other: 0, ip: 1, tags: 2, hh: 3});
function fmenum(field) {
  var fieldsMap = Config.getFieldsMap();
  if (field.match(/^(a1|a2|xff|dnsip|eip|socksip)$/) !== null ||
      fieldsMap[field] && fieldsMap[field].type === "ip") {
    return FMEnum.ip;
  } else if (field.match(/^(ta)$/) !== null) {
    return FMEnum.tags;
  } else if (field.match(/^(hh1|hh2)$/) !== null) {
    return FMEnum.hh;
  }
  return FMEnum.other;
}

function errorString(err, result) {
  var str;
  if (err && typeof err === "string") {
    str = err;
  } else if (err && typeof err.message === "string") {
    str = err.message;
  } else if (result && result.error) {
    str = result.error;
  } else {
    str = "Unknown issue, check logs";
    console.log(err, result);
  }

  if (str.match("IndexMissingException")) {
    return "Moloch's Elasticsearch database has no matching session indices for timeframe selected";
  } else {
    return "Elasticsearch error: " + str;
  }
}

// http://stackoverflow.com/a/10934946
function dot2value(obj, str) {
      return str.split(".").reduce(function(o, x) { return o[x]; }, obj);
}

function createSessionDetailOld() {
  var found = {};
  var dirs = [];

  dirs = dirs.concat(Config.get("pluginsDir", "/data/moloch/plugins").split(';'));
  dirs = dirs.concat(Config.get("parsersDir", "/data/moloch/parsers").split(';'));

  dirs.forEach(function(dir) {
    try {
      var files = fs.readdirSync(dir);
      files.forEach(function(file) {
        if (file.match(/\.detail\.jade$/i) && !found[file]) {
          found[file] = "  include " + dir + "/" + file + "\n";
        }
      });
    } catch (e) {}
  });

  var makers = internals.pluginEmitter.listeners("makeSessionDetail");
  async.each(makers, function(cb, nextCb) {
    cb(function (err, items) {
      for (var k in items) {
        found[k] = items[k].replace(/^/mg, "  ") + "\n";
      }
      return nextCb();
    });
  }, function () {
    internals.sessionDetailOld =    "include views/mixins.jade\n" +
                                    "div.sessionDetail(sessionid='#{session.id}')\n" +
                                    "  include views/sessionDetail-standard.jade\n";
    Object.keys(found).sort().forEach(function(k) {
      internals.sessionDetailOld += found[k];
    });
    internals.sessionDetailOld +=   "  include views/sessionDetail-body.jade\n";
    internals.sessionDetailOld +=   "include views/sessionDetail-footer.jade\n";
  });
}

function createSessionDetailNew() {
  var found = {};
  var dirs = [];

  dirs = dirs.concat(Config.get("pluginsDir", "/data/moloch/plugins").split(';'));
  dirs = dirs.concat(Config.get("parsersDir", "/data/moloch/parsers").split(';'));

  dirs.forEach(function(dir) {
    try {
      var files = fs.readdirSync(dir);
      // sort().reverse() so in this dir pug is processed before jade
      files.sort().reverse().forEach(function(file) {
        if (found[file]) {
          return;
        }
        if (file.match(/\.detail\.jade$/i)) {
          found[file] = fs.readFileSync(dir + "/" + file, 'utf8').replace(/^/mg, "  ") + "\n";
        } else if (file.match(/\.detail\.pug$/i)) {
          found[file] = "  include " + dir + "/" + file + "\n";
        }
      });
    } catch (e) {}
  });

  var makers = internals.pluginEmitter.listeners("makeSessionDetail");
  async.each(makers, function(cb, nextCb) {
    cb(function (err, items) {
      for (var k in items) {
        found[k] = items[k].replace(/^/mg, "  ") + "\n";
      }
      return nextCb();
    });
  }, function () {
    internals.sessionDetailNew = "include views/mixins.pug\n" +
                                 "div.sessionDetail(sessionid=session.id)\n" +
                                 "  include views/sessionDetail\n";
    Object.keys(found).sort().forEach(function(k) {
      internals.sessionDetailNew += found[k];
    });

    internals.sessionDetailNew = internals.sessionDetailNew.replace(/div.sessionDetailMeta.bold/g, "h4")
                                                           .replace(/dl.sessionDetailMeta/g, "dl")
                                                           .replace(/a.moloch-right-click.*molochexpr='([^']+)'.*#{(.*)}/g, "+clickableValue('$1', $2)")
                                                           ;
  });
}

function createSessionDetail() {
  createSessionDetailOld();
  createSessionDetailNew();
}

function createRightClicks() {

  var mrc = Config.configMap("right-click");
  for (var key in mrc) {
    if (mrc[key].fields) {
      mrc[key].fields = mrc[key].fields.split(",");
    }
    if (mrc[key].users) {
      var users = {};
      mrc[key].users.split(",").forEach(function(item) {
        users[item] = 1;
      });
      mrc[key].users = users;
    }
  }
  var makers = internals.pluginEmitter.listeners("makeRightClick");
  async.each(makers, function(cb, nextCb) {
    cb(function (err, items) {
      for (var k in items) {
        mrc[k] = items[k];
        if (mrc[k].fields && !Array.isArray(mrc[k].fields)) {
          mrc[k].fields = mrc[k].fields.split(",");
        }
      }
      return nextCb();
    });
  }, function () {
    internals.rightClicks = mrc;
  });
}

//https://coderwall.com/p/pq0usg/javascript-string-split-that-ll-return-the-remainder
function splitRemain(str, separator, limit) {
    str = str.split(separator);
    if(str.length <= limit) {return str;}

    var ret = str.splice(0, limit);
    ret.push(str.join(separator));

    return ret;
}

function arrayZeroFill(n) {
  var a = [];
  while (n > 0) {
    a.push(0);
    n--;
  }
  return a;
}

//////////////////////////////////////////////////////////////////////////////////
//// Requests
//////////////////////////////////////////////////////////////////////////////////

function addAuth(info, user, node, secret) {
    if (!info.headers) {
        info.headers = {};
    }
    info.headers['x-moloch-auth'] = Config.obj2auth({date: Date.now(),
                                                     user: user.userId,
                                                     node: node,
                                                     path: info.path
                                                    }, secret);
}

function addCaTrust(info, node) {
  if (!Config.isHTTPS(node)) {
    return;
  }

  if ((internals.caTrustCerts[node] !== undefined) && (internals.caTrustCerts[node].length > 0)) {
    info.ca = internals.caTrustCerts[node];
    info.agent.options.ca = internals.caTrustCerts[node];
    return;
  }

  var caTrustFile = Config.getFull(node, "caTrustFile");

  if (caTrustFile && caTrustFile.length > 0) {
    var caTrustFileLines = fs.readFileSync(caTrustFile, 'utf8');
    caTrustFileLines = caTrustFileLines.split("\n");

    var foundCert = [],
        line;

    internals.caTrustCerts[node] = [];

    for (var i = 0, ilen = caTrustFileLines.length; i < ilen; i++) {
      line = caTrustFileLines[i];
      if (line.length === 0) {
        continue;
      }
      foundCert.push(line);
      if (line.match(/-END CERTIFICATE-/)) {
        internals.caTrustCerts[node].push(foundCert.join("\n"));
        foundCert = [];
      }
    }

    if (internals.caTrustCerts[node].length > 0) {
      info.ca = internals.caTrustCerts[node];
      info.agent.options.ca = internals.caTrustCerts[node];
      return;
    }
  }
}

function noCache(req, res, ct) {
  res.header('Cache-Control', 'no-cache, private, no-store, must-revalidate, max-stale=0, post-check=0, pre-check=0');
  if (ct) {
    res.setHeader("Content-Type", ct);
  }
}

function getViewUrl(node, cb) {
  if (Array.isArray(node)) {
    node = node[0];
  }

  var url = Config.getFull(node, "viewUrl");
  if (url) {
    cb(null, url, url.slice(0, 5) === "https"?https:http);
    return;
  }

  Db.molochNodeStatsCache(node, function(err, stat) {
    if (err) {
      return cb(err);
    }

    if (Config.isHTTPS(node)) {
      cb(null, "https://" + stat.hostname + ":" + Config.getFull(node, "viewPort", "8005"), https);
    } else {
      cb(null, "http://" + stat.hostname + ":" + Config.getFull(node, "viewPort", "8005"), http);
    }
  });
}

function proxyRequest (req, res, errCb) {
  noCache(req, res);

  getViewUrl(req.params.nodeName, function(err, viewUrl, client) {
    if (err) {
      if (errCb) {
        return errCb(err);
      }
      console.log("ERROR - ", err);
      res.send("Can't find view url for '" + req.params.nodeName + "' check viewer logs on " + os.hostname());
    }
    var info = url.parse(viewUrl);
    info.path = req.url;
    info.agent = (client === http?internals.httpAgent:internals.httpsAgent);
    info.rejectUnauthorized = true;
    addAuth(info, req.user, req.params.nodeName);
    addCaTrust(info, req.params.nodeName);

    var preq = client.request(info, function(pres) {
      if (pres.headers['content-type']) {
        res.setHeader('content-type', pres.headers['content-type']);
      }
      pres.on('data', function (chunk) {
        res.write(chunk);
      });
      pres.on('end', function () {
        res.end();
      });
    });

    preq.on('error', function (e) {
      if (errCb) {
        return errCb(e);
      }
      console.log("ERROR - Couldn't proxy request=", info, "\nerror=", e);
      res.send("Error talking to node '" + req.params.nodeName + "' using host '" + info.host + "' check viewer logs on " + os.hostname());
    });
    preq.end();
  });
}

function isLocalView (node, yesCb, noCb) {
  var pcapWriteMethod = Config.getFull(node, "pcapWriteMethod");
  var writer = internals.writers[pcapWriteMethod];
  if (writer && writer.localNode === false) {
    return yesCb();
  }
  return Db.isLocalView(node, yesCb, noCb);
}

//////////////////////////////////////////////////////////////////////////////////
//// Middleware
//////////////////////////////////////////////////////////////////////////////////
function checkProxyRequest(req, res, next) {
  isLocalView(req.params.nodeName, function () {
    return next();
  },
  function () {
    return proxyRequest(req, res);
  });
}

function checkToken(req, res, next) {
  if (!req.body.token) {
    return res.send(JSON.stringify({success: false, text: "Missing token"}));
  }

  req.token = Config.auth2obj(req.body.token);
  var diff = Math.abs(Date.now() - req.token.date);
  if (diff > 2400000 || req.token.pid !== process.pid || req.token.userId !== req.user.userId) {
    console.trace("bad token", req.token);
    return res.send(JSON.stringify({success: false, text: "Timeout - Please try reloading page and repeating the action"}));
  }

  // Shorter token timeout if editing someone elses info
  if (req.token.suserId && req.token.userId !== req.user.userId && diff > 600000) {
    console.trace("admin bad token", req.token);
    return res.send(JSON.stringify({success: false, text: "Admin Timeout - Please try reloading page and repeating the action"}));
  }

  return next();
}

function checkCookieToken(req, res, next) {
  function error(text) {
    res.status(500);
    return res.send(JSON.stringify({ success: false, text: text }));
  }

  if (!req.headers['x-moloch-cookie']) {
    return error('Missing token');
  }

  req.token = Config.auth2obj(req.headers['x-moloch-cookie']);
  var diff = Math.abs(Date.now() - req.token.date);
  if (diff > 2400000 || req.token.pid !== process.pid ||
      req.token.userId !== req.user.userId) {
    console.trace('bad token', req.token);
    return error('Timeout - Please try reloading page and repeating the action');
  }

  return next();
}

function checkWebEnabled(req, res, next) {
  if (!req.user.webEnabled) {
    return res.send("Moloch Permision Denied");
  }

  return next();
}
//////////////////////////////////////////////////////////////////////////////////
//// Pages
//////////////////////////////////////////////////////////////////////////////////

// APIs disabled in demoMode, needs to be before real callbacks
if (Config.get('demoMode', false)) {
  console.log("WARNING - Starting in demo mode, some APIs disabled");
  app.all(['/settings', '/users'], function(req, res) {
    return res.send('Disabled in demo mode.');
  });

  app.get(['/user/settings', '/user/cron'], function(req, res) {
    res.status(403);
    return res.send(JSON.stringify({success: false, text: "Disabled in demo mode."}));
  });

  app.post(['/user/password/change', '/changePassword', '/tableState/:tablename'], function(req, res) {
    res.status(403);
    return res.send(JSON.stringify({success: false, text: "Disabled in demo mode."}));
  });
}

function makeTitle(req, page) {
  var title = Config.get("titleTemplate", "_cluster_ - _page_ _-view_ _-expression_");
  title = title.replace(/_cluster_/g, internals.clusterName)
               .replace(/_page_/g, page)
               .replace(/_userId_/g, req.user?req.user.userId:"-")
               .replace(/_userName_/g, req.user?req.user.userName:"-")
               ;
  return title;
}

function sessionsOld (req, res) {
  var settings = decode.settings();
  var decodeItems = {};
  for (var key in settings) {
    var setting = settings[key];
    var obj = {name: setting.name || key};
    if (setting.title || setting.fields) {
      obj.items = {};
      if (setting.title) {
        obj.items.title = {name: setting.title, disabled: true};
      }
      obj.items[key + ":enabled"] = {name: "Enable", type: "checkbox"};
      setting.fields.forEach(function(field) {
        obj.items[key + ":" + field.key] = {name: field.name || field.key, type: field.type};
      });
      decodeItems[key] = obj;
    } else {
      obj.type = "checkbox";
      decodeItems[key+":enabled"] = obj;
    }
  }

  res.render('index.jade', {
    user: req.user,
    title: makeTitle(req, 'Sessions'),
    titleLink: 'sessionsLink',
    helpLink: 'sessions',
    isIndex: true,
    decodeItems: JSON.stringify(decodeItems)
  });
}

app.get(['/', '/app'], function(req, res) {
  var question = req.url.indexOf("?");
  if (question === -1) {
    res.redirect("sessions");
  } else {
    res.redirect("sessions" + req.url.substring(question));
  }
});

app.get("/sessions.old", checkWebEnabled, sessionsOld);

app.get("/spiview.old", checkWebEnabled, function(req, res) {
  res.render('spiview.jade', {
    user: req.user,
    title: makeTitle(req, 'SPI View'),
    titleLink: 'spiLink',
    helpLink: 'spiview',
    isIndex: true,
    reqFields: Config.headers("headers-http-request"),
    resFields: Config.headers("headers-http-response"),
    emailFields: Config.headers("headers-email"),
    categories: Config.getCategories(),
    token: Config.obj2auth({date: Date.now(), pid: process.pid, userId: req.user.userId, suserId: req.user.userId})
  });
});

app.get("/spigraph", checkWebEnabled, function(req, res) {
  res.render('spigraph.jade', {
    user: req.user,
    title: makeTitle(req, 'SPI Graph'),
    titleLink: 'spigraphLink',
    helpLink: 'spigraph',
    isIndex: true
  });
});

app.get("/connections.old", checkWebEnabled, function(req, res) {
  res.render('connections.jade', {
    user: req.user,
    title: makeTitle(req, 'Connections'),
    titleLink: 'connectionsLink',
    helpLink: 'connections',
    isIndex: true
  });
});

app.get("/upload", checkWebEnabled, function(req, res) {
  res.render('upload.jade', {
    user: req.user,
    title: makeTitle(req, 'Upload'),
    titleLink: 'uploadLink',
    helpLink: 'upload',
    isIndex: false
  });
});

app.get('/about', checkWebEnabled, function(req, res) {
  res.redirect("help");
});

app.get('/molochclusters', function(req, res) {
  if(!app.locals.molochClusters) {
    var molochClusters = Config.configMap("moloch-clusters");

    if (!molochClusters) {
      res.status(404);
      return res.send('Cannot locate right clicks');
    }

    return res.send(molochClusters);
  }

  return res.send(app.locals.molochClusters);
});

app.get('/stats.old', checkWebEnabled, function(req, res) {
  var query = {size: 100};

  Db.search('stats', 'stat', query, function(err, data) {
    var hits = data.hits.hits;
    var nodes = [];
    hits.forEach(function(hit) {
      nodes.push(hit._id);
    });
    nodes.sort();
    res.render('stats.jade', {
      user: req.user,
      title: makeTitle(req, 'Stats'),
      titleLink: 'statsLink',
      helpLink: 'stats',
      nodes: nodes
    });
  });
});

app.get('/:nodeName/statsDetail', checkWebEnabled, function(req, res) {
  res.render('statsDetail.jade', {
    user: req.user,
    nodeName: req.params.nodeName
  });
});

fs.unlink("./public/style.css", function () {}); // Remove old style.css file
app.get('/style.css', function(req, res) {
  fs.readFile("./views/style.styl", 'utf8', function(err, str) {
    if (err) {return console.log("ERROR - ", err);}
    var style = stylus(str);
    style.render(function(err, css){
      if (err) {return console.log("ERROR - ", err);}
      var date = new Date().toUTCString();
      res.setHeader('Content-Type', 'text/css');
      res.setHeader('Date', date);
      res.setHeader('Cache-Control', 'public, max-age=600');
      res.setHeader('Last-Modified', date);
      res.send(css);
    });
  });
});

// angular app pages
<<<<<<< HEAD
app.get(['/sessions', '/help', '/settings', '/files', '/stats', '/spiview'], checkWebEnabled, function(req, res) {
=======
app.get(['/sessions', '/help', '/settings', '/files', '/stats', '/connections'], checkWebEnabled, function(req, res) {
>>>>>>> 80f65e64
  // send cookie for basic, non admin functions
  res.cookie(
     'MOLOCH-COOKIE',
     Config.obj2auth({date: Date.now(), pid: process.pid, userId: req.user.userId}),
     { path: app.locals.basePath }
  );

  res.render('app.pug');
});

app.get(['/users'], checkWebEnabled, function(req, res) {
  if (!req.user.createEnabled) {
    return res.status(404).send("Not found");
  }

  // send cookie for basic, non admin functions
  res.cookie(
     'MOLOCH-COOKIE',
     Config.obj2auth({date: Date.now(), pid: process.pid, userId: req.user.userId}),
     { path: app.locals.basePath }
  );

  res.render('app.pug');
});

// angular app bundles
app.get('/app.bundle.js', function(req, res) {
  res.sendFile(__dirname + '/bundle/app.bundle.js');
});
app.get('/vendor.bundle.js', function(req, res) {
  res.sendFile(__dirname + '/bundle/vendor.bundle.js');
});

// source maps
app.get('/app.bundle.js.map', function(req, res) {
  res.sendFile(__dirname + '/bundle/app.bundle.js.map');
});
app.get('/vendor.bundle.js.map', function(req, res) {
  res.sendFile(__dirname + '/bundle/vendor.bundle.js.map');
});


/* User Endpoints ---------------------------------------------------------- */
// default settings for users with no settings
var settingDefaults = {
  timezone      : 'local',
  detailFormat  : 'last',
  showTimestamps: 'last',
  sortColumn    : 'start',
  sortDirection : 'asc',
  spiGraph      : 'no',
  connSrcField  : 'a1',
  connDstField  : 'ip.dst:port',
  numPackets    : 'last'
};

// gets the current user
app.get('/user/current', function(req, res) {
  Db.getUserCache(req.user.userId, function(err, user) {
    if (err || !user || !user.found) {
      if (app.locals.noPasswordSecret) {
        return res.send(req.user);
      } else {
        console.log('/user/current error', err, user);
        res.status(403);
        return res.send(JSON.stringify({success: false, text: 'Unknown user'}));
      }
    }

    var userProps = ['createEnabled', 'emailSearch', 'enabled', 'removeEnabled',
      'headerAuthEnabled', 'settings', 'userId', 'webEnabled'];

    var clone     = {};
    var source    = user._source;

    for (var i = 0, len = userProps.length; i < len; ++i) {
      var prop = userProps[i];
      if (source.hasOwnProperty(prop)) {
        clone[prop] = source[prop];
      }
    }

    // send default settings if user doesn't have settings
    if (Object.keys(clone.settings).length === 0) {
      clone.settings = settingDefaults;
    }

    return res.send(clone);
  });
});

// gets a user's settings
app.get('/user/settings', function(req, res) {
  function error(status, text) {
    res.status(status || 403);
    return res.send(JSON.stringify({ success: false, text: text }));
  }

  var userId = req.user.userId;                         // get current user
  if (req.query.userId) { userId = req.query.userId; }  // or requested user

  if (req.query.userId && (req.query.userId !== req.user.userId) && !req.user.createEnabled) {
    // user is trying to get another user's settings without admin privilege
    return error(403, 'Need admin privileges');
  }

  Db.getUserCache(userId, function(err, user) {
    if (err || !user || !user.found) {
      if (app.locals.noPasswordSecret) {
        // TODO: send anonymous user's settings
        return res.send('{}');
      } else {
        console.log('Unknown user', err, user);
        return error(404, 'User not found');
      }
    }

    var settings = user._source.settings || settingDefaults;

    return res.send(settings);
  });
});

// updates a user's settings
app.post('/user/settings/update', checkCookieToken, function(req, res) {
  function error(status, text) {
    res.status(status || 403);
    return res.send(JSON.stringify({ success: false, text: text }));
  }

  var userId = req.user.userId;                         // get current user
  if (req.query.userId) { userId = req.query.userId; }  // or requested user

  if (req.query.userId && (req.query.userId !== req.user.userId) && !req.user.createEnabled) {
    // user is trying to update another user's settings without admin privilege
    return error(403, 'Need admin privileges');
  }

  Db.getUser(userId, function(err, user) {
    if (err || !user.found) {
      console.log('/user/settings/update failed', err, user);
      return error(403, 'Unknown user');
    }

    user = user._source;
    user.settings = req.body;
    delete user.settings.token;

    Db.setUser(user.userId, user, function(err, info) {
      if (err) {
        console.log('/user/settings/update error', err, info);
        return error(500, 'Settings update failed');
      }
      return res.send(JSON.stringify({
        success : true,
        text    : 'Updated settings successfully'
      }));
    });
  });
});

// gets a user's views
app.get('/user/views', function(req, res) {
  var userId = req.user.userId;                         // get current user
  if (req.query.userId) { userId = req.query.userId; }  // or requested user

  if (req.query.userId && (req.query.userId !== req.user.userId) && !req.user.createEnabled) {
    // user is trying to get another user's views without admin privilege
    res.status(403);
    return res.send(JSON.stringify({success: false, text: 'Need admin privileges'}));
  }

  Db.getUserCache(userId, function(err, user) {
    if (err || !user || !user.found) {
      if (app.locals.noPasswordSecret) {
        // TODO: send anonymous user's views
        return res.send('{}');
      } else {
        console.log('Unknown user', err, user);
        return res.send('{}');
      }
    }

    var views = user._source.views || {};

    return res.send(views);
  });
});

// creates a new view for a user
app.post('/user/views/create', checkCookieToken, function(req, res) {
  function error(status, text) {
    res.status(status || 403);
    return res.send(JSON.stringify({ success: false, text: text }));
  }

  if (req.query.userId && (req.query.userId !== req.user.userId) && !req.user.createEnabled) {
    // user is trying to create a view for another user without admin privilege
    return error(403, 'Need admin privileges');
  }

  if (!req.body.viewName)   { return error(403, 'Missing view name'); }
  if (!req.body.expression) { return error(403, 'Missing view expression'); }

  var userId = req.user.userId;                         // get current user
  if (req.query.userId) { userId = req.query.userId; }  // or requested user

  Db.getUser(userId, function(err, user) {
    if (err || !user.found) {
      console.log('/user/views/create failed', err, user);
      return error(403, 'Unknown user');
    }

    user = user._source;
    user.views = user.views || {};
    var container = user.views;
    if (req.body.groupName) {
      req.body.groupName = req.body.groupName.replace(/[^-a-zA-Z0-9_: ]/g, '');
      if (!user.views._groups) {
        user.views._groups = {};
      }
      if (!user.views._groups[req.body.groupName]) {
        user.views._groups[req.body.groupName] = {};
      }
      container = user.views._groups[req.body.groupName];
    }
    req.body.viewName = req.body.viewName.replace(/[^-a-zA-Z0-9_: ]/g, '');
    if (container[req.body.viewName]) {
      container[req.body.viewName].expression = req.body.expression;
    } else {
      container[req.body.viewName] = {expression: req.body.expression};
    }

    Db.setUser(user.userId, user, function(err, info) {
      if (err) {
        console.log('/user/views/create error', err, info);
        return error(500, 'Create view failed');
      }
      return res.send(JSON.stringify({
        success : true,
        text    : 'Created view successfully'
      }));
    });
  });
});

// deletes a user's specified view
app.post('/user/views/delete', checkCookieToken, function(req, res) {
  function error(status, text) {
    res.status(status || 403);
    return res.send(JSON.stringify({ success: false, text: text }));
  }

  if (req.query.userId && (req.query.userId !== req.user.userId) && !req.user.createEnabled) {
    // user is trying to delete another user's view without admin privilege
    return error(403, 'Need admin privileges');
  }

  if (!req.body.view) { return error(403, 'Missing view'); }

  var userId = req.user.userId;                         // get current user
  if (req.query.userId) { userId = req.query.userId; }  // or requested user

  Db.getUser(userId, function(err, user) {
    if (err || !user.found) {
      console.log('/user/views/delete failed', err, user);
      return error(403, 'Unknown user');
    }

    user = user._source;
    user.views = user.views || {};
    delete user.views[req.body.view];

    Db.setUser(user.userId, user, function(err, info) {
      if (err) {
        console.log('/user/views/delete failed', err, info);
        return error(500, 'Delete view failed');
      }
      return res.send(JSON.stringify({
        success : true,
        text    : 'Deleted view successfully'
      }));
    });
  });
});

// updates a user's specified view
app.post('/user/views/update', function(req, res) {
  function error(status, text) {
    res.status(status || 403);
    return res.send(JSON.stringify({ success: false, text: text }));
  }

  if (req.query.userId && (req.query.userId !== req.user.userId) && !req.user.createEnabled) {
    // user is trying to update another user's view without admin privilege
    return error(403, 'Need admin privileges');
  }

  if (!req.body.name)       { return error(403, 'Missing view name'); }
  if (!req.body.expression) { return error(403, 'Missing view expression'); }
  if (!req.body.key)        { return error(403, 'Missing view key'); }

  var userId = req.user.userId;                         // get current user
  if (req.query.userId) { userId = req.query.userId; }  // or requested user

  Db.getUser(userId, function(err, user) {
    if (err || !user.found) {
      console.log('/user/views/update failed', err, user);
      return error(403, 'Unknown user');
    }

    user = user._source;
    user.views = user.views || {};
    var container = user.views;
    if (req.body.groupName) {
      req.body.groupName = req.body.groupName.replace(/[^-a-zA-Z0-9_: ]/g, '');
      if (!user.views._groups) {
        user.views._groups = {};
      }
      if (!user.views._groups[req.body.groupName]) {
        user.views._groups[req.body.groupName] = {};
      }
      container = user.views._groups[req.body.groupName];
    }
    req.body.name = req.body.name.replace(/[^-a-zA-Z0-9_: ]/g, '');
    if (container[req.body.name]) {
      container[req.body.name].expression = req.body.expression;
    } else {
      container[req.body.name] = {expression: req.body.expression};
    }

    // delete the old one if the key (view name) has changed
    if (user.views[req.body.key] && req.body.name !== req.body.key) {
      user.views[req.body.key] = null;
      delete user.views[req.body.key];
    }

    Db.setUser(user.userId, user, function(err, info) {
      if (err) {
        console.log('/user/views/update error', err, info);
        return error(500, 'Updating view failed');
      }
      return res.send(JSON.stringify({
        success : true,
        text    : 'Updated view successfully',
        views   : user.views
      }));
    });
  });
});

// gets a user's cron queries
app.get('/user/cron', function(req, res) {
  function error(text) {
    res.status(403);
    return res.send(JSON.stringify({ success: false, text: text }));
  }

  function sendCronQueries(user, cp) {
    if (user.settings === undefined) {user.settings = {};}
    Db.search('queries', 'query', {size:1000, query: {term: {creator: user.userId}}}, function (err, data) {
      if (err || data.error) {
        console.log('/user/cron error', err || data.error);
      }

      let queries = {};

      if (data && data.hits && data.hits.hits) {
        user.queries = {};
        data.hits.hits.forEach(function(item) {
          queries[item._id] = item._source;
        });
      }

      res.send(queries);
    });
  }

  if (req.query.userId) {
    if (!req.user.createEnabled && req.query.userId !== req.user.userId) {
      // user is trying to get another user's cron queries without admin privilege
      return error('Need admin privileges');
    }
    Db.getUser(req.query.userId, function(err, user) {
      if (err || !user.found) {
        console.log('/user/cron error', err, user);
        return error('Unknown user');
      }
      sendCronQueries(user._source, 0);
    });
  } else {
    sendCronQueries(req.user, 1);
  }
});

// creates a new cron query for a user
app.post('/user/cron/create', checkCookieToken, function(req, res) {
  function error(status, text) {
    res.status(status || 403);
    return res.send(JSON.stringify({ success: false, text: text }));
  }

  if (req.query.userId && (req.query.userId !== req.user.userId) && !req.user.createEnabled) {
    // user is trying to create a cron query for another user without admin privilege
    return error(403, 'Need admin privileges');
  }

  if (!req.body.name)   { return error(403, 'Missing cron query name'); }
  if (!req.body.query)  { return error(403, 'Missing cron query expression'); }
  if (!req.body.action) { return error(403, 'Missing cron query action'); }
  if (!req.body.tags)   { return error(403, 'Missing cron query tag(s)'); }

  var document = {
    doc: {
      enabled : true,
      name    : req.body.name,
      query   : req.body.query,
      tags    : req.body.tags,
      action  : req.body.action
    }
  };

  var userId = req.user.userId;                         // get current user
  if (req.query.userId) { userId = req.query.userId; }  // or requested user

  if (req.body.since === '-1') {
    document.doc.lpValue =  document.doc.lastRun = 0;
  } else {
    document.doc.lpValue =  document.doc.lastRun =
       Math.floor(Date.now()/1000) - 60*60*parseInt(req.body.since || '0', 10);
  }
  document.doc.count = 0;
  document.doc.creator = userId || 'anonymous';

  Db.indexNow('queries', 'query', null, document.doc, function(err, info) {
    if (err) {
      console.log('/user/cron/create error', err, info);
      return error(500, 'Create cron query failed');
    }
    if (Config.get('cronQueries', false)) {
      processCronQueries();
    }
    return res.send(JSON.stringify({
      success : true,
      text    : 'Created cron query successfully',
      key     : info._id
    }));
  });
});

// deletes a user's specified cron query
app.post('/user/cron/delete', checkCookieToken, function(req, res) {
  function error(status, text) {
    res.status(status || 403);
    return res.send(JSON.stringify({ success: false, text: text }));
  }

  if (req.query.userId && (req.query.userId !== req.user.userId) && !req.user.createEnabled) {
    // user is trying to delete a cron query for another user without admin privilege
    return error(403, 'Need admin privileges');
  }

  if (!req.body.key) { return error(403, 'Missing cron query key'); }

  Db.deleteDocument('queries', 'query', req.body.key, {refresh: 1}, function(err, sq) {
    if (err) {
      console.log('/user/cron/delete error', err, info);
      return error(500, 'Delete cron query failed');
    }
    res.send(JSON.stringify({
      success : true,
      text    : 'Deleted cron query successfully'
    }));
  });
});

// updates a user's specified cron query
app.post('/user/cron/update', checkCookieToken, function(req, res) {
  function error(status, text) {
    res.status(status || 403);
    return res.send(JSON.stringify({ success: false, text: text }));
  }

  if (req.query.userId && (req.query.userId !== req.user.userId) && !req.user.createEnabled) {
    // user is trying to update a cron query for another user without admin privilege
    return error(403, 'Need admin privileges');
  }

  if (!req.body.key)    { return error(403, 'Missing cron query key'); }
  if (!req.body.name)   { return error(403, 'Missing cron query name'); }
  if (!req.body.query)  { return error(403, 'Missing cron query expression'); }
  if (!req.body.action) { return error(403, 'Missing cron query action'); }
  if (!req.body.tags)   { return error(403, 'Missing cron query tag(s)'); }

  var document = {
    doc: {
      enabled : req.body.enabled,
      name    : req.body.name,
      query   : req.body.query,
      tags    : req.body.tags,
      action  : req.body.action
    }
  };

  Db.get('queries', 'query', req.body.key, function(err, sq) {
    if (err || !sq.found) {
      console.log('/user/cron/update failed', err, sq);
      return error(403, 'Unknown query');
    }

    Db.update('queries', 'query', req.body.key, document, {refresh: 1}, function(err, data) {
      if (err) {
        console.log('/user/cron/update error', err, document, data);
        return error(500, 'Cron query update failed');
      }
      if (Config.get('cronQueries', false)) {
        processCronQueries();
      }
      return res.send(JSON.stringify({
        success : true,
        text    : 'Updated cron query successfully'
      }));
    });
  });
});

// changes a user's password
app.post('/user/password/change', checkCookieToken, function(req, res) {
  function error(status, text) {
    res.status(status || 403);
    return res.send(JSON.stringify({ success: false, text: text }));
  }

  if (req.query.userId && (req.query.userId !== req.user.userId) && !req.user.createEnabled) {
    // user is trying to change password for another user without admin privilege
    return error(403, 'Need admin privileges');
  }

  if (!req.body.newPassword || req.body.newPassword.length < 3) {
    return error(403, 'New password needs to be at least 3 characters');
  }

  if (!req.query.userId && (req.user.passStore !==
     Config.pass2store(req.token.userId, req.body.currentPassword) ||
     req.token.userId !== req.user.userId)) {
    return error(403, 'Current password mismatch');
  }

  var userId = req.user.userId;                         // get current user
  if (req.query.userId) { userId = req.query.userId; }  // or requested user

  Db.getUser(userId, function(err, user) {
    if (err || !user.found) {
      console.log('/user/password/change error', err, user);
      return error(403, 'Unknown user');
    }

    user = user._source;
    user.passStore = Config.pass2store(user.userId, req.body.newPassword);

    Db.setUser(user.userId, user, function(err, info) {
      if (err) {
        console.log('/user/password/change error', err, info);
        return error(500, 'Update failed');
      }
      return res.send(JSON.stringify({
        success : true,
        text    : 'Changed password successfully'
      }));
    });
  });
});

// gets custom column configurations for a user
app.get('/user/columns', function(req, res) {
  Db.getUserCache(req.user.userId, function(err, user) {
    if (err || !user || !user.found) {
      if (app.locals.noPasswordSecret) {
        // TODO: send anonymous user's views
        return res.send('[]');
      } else {
        console.log('Unknown user', err, user);
        return res.send('[]');
      }
    }

    var columnConfigurations = user._source.columnConfigs || [];

    return res.send(columnConfigurations);
  });
});

// creates a new custom column configuration for a user
app.post('/user/columns/create', checkCookieToken, function(req, res) {
  function error(status, text) {
    res.status(status || 403);
    return res.send(JSON.stringify({ success: false, text: text }));
  }

  if (req.query.userId && (req.query.userId !== req.user.userId) && !req.user.createEnabled) {
    // user is trying to create a view for another user without admin privilege
    return error(403, 'Need admin privileges');
  }

  if (!req.body.name)     { return error(403, 'Missing custom column configuration name'); }
  if (!req.body.columns)  { return error(403, 'Missing columns'); }
  if (!req.body.order)    { return error(403, 'Missing sort order'); }

  var userId = req.user.userId;                         // get current user
  if (req.query.userId) { userId = req.query.userId; }  // or requested user

  Db.getUser(userId, function(err, user) {
    if (err || !user.found) {
      console.log('/user/columns/create failed', err, user);
      return error(403, 'Unknown user');
    }

    req.body.name = req.body.name.replace(/[^-a-zA-Z0-9\s_:]/g, '');

    if (req.body.name.length < 1) {
      return error(403, 'Invalid custom column configuration name');
    }

    user = user._source;
    user.columnConfigs = user.columnConfigs || [];

    var duplicate = false;
    // don't let user use duplicate names
    for (var i = 0, len = user.columnConfigs.length; i < len; ++i) {
      if (req.body.name === user.columnConfigs[i].name) {
        duplicate = true;
        break;
      }
    }
    if (duplicate) { return error(403, 'There is already a custom column with that name'); }

    user.columnConfigs.push({
      name    : req.body.name,
      columns : req.body.columns,
      order   : req.body.order
    });

    Db.setUser(user.userId, user, function(err, info) {
      if (err) {
        console.log('/user/columns/create error', err, info);
        return error(500, 'Create custom column configuration failed');
      }
      return res.send(JSON.stringify({
        success : true,
        text    : 'Created custom column configuration successfully',
        name    : req.body.name
      }));
    });
  });
});

// deletes a user's specified custom column configuration
app.post('/user/columns/delete', checkCookieToken, function(req, res) {
  function error(status, text) {
    res.status(status || 403);
    return res.send(JSON.stringify({ success: false, text: text }));
  }

  if (req.query.userId && (req.query.userId !== req.user.userId) && !req.user.createEnabled) {
    // user is trying to delete another user's view without admin privilege
    return error(403, 'Need admin privileges');
  }

  if (!req.body.name) { return error(403, 'Missing custom column configuration name'); }

  var userId = req.user.userId;                         // get current user
  if (req.query.userId) { userId = req.query.userId; }  // or requested user

  Db.getUser(userId, function(err, user) {
    if (err || !user.found) {
      console.log('/user/columns/delete failed', err, user);
      return error(403, 'Unknown user');
    }

    user = user._source;
    user.columnConfigs = user.columnConfigs || [];

    for (var i = 0, len = user.columnConfigs.length; i < len; ++i) {
      if (req.body.name === user.columnConfigs[i].name) {
        user.columnConfigs.splice(i, 1);
        break;
      }
    }

    Db.setUser(user.userId, user, function(err, info) {
      if (err) {
        console.log('/user/columns/delete failed', err, info);
        return error(500, 'Delete custom column configuration failed');
      }
      return res.send(JSON.stringify({
        success : true,
        text    : 'Deleted custom column configuration successfully'
      }));
    });
  });
});


//////////////////////////////////////////////////////////////////////////////////
//// EXPIRING
//////////////////////////////////////////////////////////////////////////////////
// Search for all files on a set of nodes in a set of directories.
// If less then size items are returned we don't delete anything.
// Doesn't support mounting sub directories in main directory, don't do it.
function expireDevice (nodes, dirs, minFreeSpaceG, nextCb) {
  var query = { _source: [ 'num', 'name', 'first', 'size', 'node' ],
                  from: '0',
                  size: 200,
                 query: { bool: {
                    must: [
                          {terms: {node: nodes}},
                          { bool: {should: []}}
                        ],
                    must_not: { term: {locked: 1}}
                }},
                sort: { first: { order: 'asc' } } };

  Object.keys(dirs).forEach( function (pcapDir) {
    var obj = {wildcard: {}};
    if (pcapDir[pcapDir.length - 1] === "/") {
      obj.wildcard.name = pcapDir + "*";
    } else {
      obj.wildcard.name = pcapDir + "/*";
    }
    query.query.bool.must[1].bool.should.push(obj);
  });

  // Keep at least 10 files
  Db.search('files', 'file', query, function(err, data) {
      if (err || data.error || !data.hits || data.hits.total <= 10) {
        return nextCb();
      }
      async.forEachSeries(data.hits.hits, function(item, forNextCb) {
        if (data.hits.total <= 10) {
          return forNextCb("DONE");
        }

        var fields = item._source || item.fields;

        var freeG;
        try {
          var stat = fs.statVFS(fields.name);
          freeG = stat.f_frsize/1024.0*stat.f_bavail/(1024.0*1024.0);
        } catch (e) {
          console.log("ERROR", e);
          // File doesn't exist, delete it
          freeG = minFreeSpaceG - 1;
        }
        if (freeG < minFreeSpaceG) {
          data.hits.total--;
          console.log("Deleting", item);
          return Db.deleteFile(fields.node, item._id, fields.name, forNextCb);
        } else {
          return forNextCb("DONE");
        }
      }, function () {
        return nextCb();
      });
  });
}

function expireCheckDevice (nodes, stat, nextCb) {
  var doit = false;
  var minFreeSpaceG = 0;
  async.forEach(nodes, function(node, cb) {
    var freeSpaceG = Config.getFull(node, "freeSpaceG", "5%");
    if (freeSpaceG[freeSpaceG.length-1] === "%") {
      freeSpaceG = (+freeSpaceG.substr(0,freeSpaceG.length-1)) * 0.01 * stat.f_frsize/1024.0*stat.f_blocks/(1024.0*1024.0);
    }
    var freeG = stat.f_frsize/1024.0*stat.f_bavail/(1024.0*1024.0);
    if (freeG < freeSpaceG) {
      doit = true;
    }

    if (freeSpaceG > minFreeSpaceG) {
      minFreeSpaceG = freeSpaceG;
    }

    cb();
  }, function () {
    if (doit) {
      expireDevice(nodes, stat.dirs, minFreeSpaceG, nextCb);
    } else {
      return nextCb();
    }
  });
}

function expireCheckAll () {
  var devToStat = {};
  // Find all the nodes running on this host
  Db.hostnameToNodeids(os.hostname(), function(nodes) {
    // Find all the pcap dirs for local nodes
    async.map(nodes, function (node, cb) {
      var pcapDirs = Config.getFull(node, "pcapDir");
      if (typeof pcapDirs !== "string") {
        return cb("ERROR - couldn't find pcapDir setting for node: " + node + "\nIf you have it set try running:\nnpm remove iniparser; npm cache clean; npm update iniparser");
      }
      // Create a mapping from device id to stat information and all directories on that device
      pcapDirs.split(";").forEach(function (pcapDir) {
        if (!pcapDir) {
          return; // Skip empty elements.  Prevents errors when pcapDir has a trailing or double ;
        }
        pcapDir = pcapDir.trim();
        var fileStat = fs.statSync(pcapDir);
        var vfsStat = fs.statVFS(pcapDir);
        if (!devToStat[fileStat.dev]) {
          vfsStat.dirs = {};
          vfsStat.dirs[pcapDir] = {};
          devToStat[fileStat.dev] = vfsStat;
        } else {
          devToStat[fileStat.dev].dirs[pcapDir] = {};
        }
      });
      cb(null);
    },
    function (err) {
      // Now gow through all the local devices and check them
      var keys = Object.keys(devToStat);
      async.forEachSeries(keys, function (key, cb) {
        expireCheckDevice(nodes, devToStat[key], cb);
      }, function (err) {
      });
    });
  });
}
//////////////////////////////////////////////////////////////////////////////////
//// Sessions Query
//////////////////////////////////////////////////////////////////////////////////
function addSortToQuery(query, info, d, missing) {

  function addSortDefault() {
    if (d) {
      if (!query.sort) {
        query.sort = [];
      }
      var obj = {};
      obj[d] = {order: "asc"};
      if (missing && missing[d] !== undefined) {
        obj[d].missing = missing[d];
      }
      query.sort.push(obj);
    }
  }

  if (!info) {
    addSortDefault();
    return;
  }

  // New Method
  if (info.order) {
    if (info.order.length === 0) {
      addSortDefault();
      return;
    }

    if (!query.sort) {
      query.sort = [];
    }

    info.order.split(",").forEach(function(item) {
      var parts = item.split(":");
      var field = parts[0];

      var obj = {};
      if (field === "fp") {
        obj.fpd = {order: parts[1]};
      } else if (field === "lp") {
        obj.lpd = {order: parts[1]};
      } else {
        obj[field] = {order: parts[1]};
      }

      if (missing && missing[field] !== undefined) {
        obj[field].missing = missing[field];
      }
      query.sort.push(obj);
    });
    return;
  }

  // Old Method
  if (!info.iSortingCols || parseInt(info.iSortingCols, 10) === 0) {
    addSortDefault();
    return;
  }

  if (!query.sort) {
    query.sort = [];
  }

  for (var i = 0, ilen = parseInt(info.iSortingCols, 10); i < ilen; i++) {
    if (!info["iSortCol_" + i] || !info["sSortDir_" + i] || !info["mDataProp_" + info["iSortCol_" + i]]) {
      continue;
    }

    var obj = {};
    var field = info["mDataProp_" + info["iSortCol_" + i]];
    obj[field] = {order: info["sSortDir_" + i]};
    if (missing && missing[field] !== undefined) {
      obj[field].missing = missing[field];
    }
    query.sort.push(obj);

    if (field === "fp") {
      query.sort.push({fpd: {order: info["sSortDir_" + i]}});
    } else if (field === "lp") {
      query.sort.push({lpd: {order: info["sSortDir_" + i]}});
    }
  }
}

/* This method fixes up parts of the query that jison builds to what ES actually
 * understands.  This includes mapping all the tag fields from strings to numbers
 * and any of the filename stuff
 */
function lookupQueryItems(query, doneCb) {
  if (Config.get("multiES", false)) {
    return doneCb(null);
  }

  var outstanding = 0;
  var finished = 0;
  var err = null;

  function process(parent, obj, item) {
    //console.log("\nprocess:\n", item, obj, typeof obj[item], "\n");
    if ((item === "ta" || item === "hh" || item === "hh1" || item === "hh2") && (typeof obj[item] === "string" || Array.isArray(obj[item]))) {
      if (obj[item].indexOf("*") !== -1) {
        delete parent.wildcard;
        outstanding++;
        var query;
        if (item === "ta") {
          query = {bool: {must: {wildcard: {_uid: "tag#" + obj[item]}},
                          must_not: {wildcard: {_uid: "tag#" + "http:header:*"}}
                         }
                  };
        } else {
          query = {wildcard: {_uid: "tag#http:header:" + obj[item].toLowerCase()}};
        }
        Db.search('tags', 'tag', {size:500, _source:["id", "n"], query: query}, function(err, result) {
          var terms = [];
          result.hits.hits.forEach(function (hit) {
            var fields = hit._source || hit.fields;
            terms.push(fields.n);
          });
          parent.terms = {};
          parent.terms[item] = terms;
          outstanding--;
          if (finished && outstanding === 0) {
            doneCb(err);
          }
        });
      } else if (Array.isArray(obj[item])) {
        outstanding++;

        async.map(obj[item], function(str, cb) {
          var tag = (item !== "ta"?"http:header:" + str.toLowerCase():str);
          Db.tagNameToId(tag, function (id) {
            if (id === null) {
              console.log("Tag '" + tag + "' not found");
              cb(null, -1);
            } else {
              cb(null, id);
            }
          });
        },
        function (err, results) {
          outstanding--;
          obj[item] = results;
          if (finished && outstanding === 0) {
            doneCb(err);
          }
        });
      } else {
        outstanding++;
        var tag = (item !== "ta"?"http:header:" + obj[item].toLowerCase():obj[item]);

        Db.tagNameToId(tag, function (id) {
          outstanding--;
          if (id === null) {
            err = "Tag '" + tag + "' not found";
          } else {
            obj[item] = id;
          }
          if (finished && outstanding === 0) {
            doneCb(err);
          }
        });
      }
    } else if (item === "fileand" && typeof obj[item] === "string") {
      var name = obj.fileand;
      delete obj.fileand;
      outstanding++;
      Db.fileNameToFiles(name, function (files) {
        outstanding--;
        if (files === null || files.length === 0) {
          err = "File '" + name + "' not found";
        } else if (files.length > 1) {
          obj.bool = {should: []};
          files.forEach(function(file) {
            obj.bool.should.push({bool: {must: [{term: {no: file.node}}, {term: {fs: file.num}}]}});
          });
        } else {
          obj.bool = {must: [{term: {no: files[0].node}}, {term: {fs: files[0].num}}]};
        }
        if (finished && outstanding === 0) {
          doneCb(err);
        }
      });
    } else if (typeof obj[item] === "object") {
      convert(obj, obj[item]);
    }
  }

  function convert(parent, obj) {
    for (var item in obj) {
      process(parent, obj, item);
    }
  }

  convert(null, query);
  if (outstanding === 0) {
    return doneCb(err);
  }

  finished = 1;
}

function buildSessionQuery(req, buildCb) {
  var limit = Math.min(2000000, +req.query.length || +req.query.iDisplayLength || 100);
  var i;


  var query = {from: req.query.start || req.query.iDisplayStart || 0,
               size: limit,
               query: {bool: {filter: []}}
              };

  if (req.query.strictly === "true") {
    req.query.bounding = "both";
  }

  var interval;
  if ((req.query.date && req.query.date === '-1') ||
      (req.query.segments && req.query.segments === "all")) {
    interval = 60*60; // Hour to be safe
  } else if (req.query.startTime && req.query.stopTime) {
    if (! /^[0-9]+$/.test(req.query.startTime)) {
      req.query.startTime = Date.parse(req.query.startTime.replace("+", " "))/1000;
    } else {
      req.query.startTime = parseInt(req.query.startTime, 10);
    }

    if (! /^[0-9]+$/.test(req.query.stopTime)) {
      req.query.stopTime = Date.parse(req.query.stopTime.replace("+", " "))/1000;
    } else {
      req.query.stopTime = parseInt(req.query.stopTime, 10);
    }

    switch (req.query.bounding) {
    case "first":
      query.query.bool.filter.push({range: {fp: {gte: req.query.startTime, lte: req.query.stopTime}}});
      break;
    case "last":
    default:
      query.query.bool.filter.push({range: {lp: {gte: req.query.startTime, lte: req.query.stopTime}}});
      break;
    case "both":
      query.query.bool.filter.push({range: {fp: {gte: req.query.startTime}}});
      query.query.bool.filter.push({range: {lp: {lte: req.query.stopTime}}});
      break;
    case "either":
      query.query.bool.filter.push({range: {fp: {lte: req.query.stopTime}}});
      query.query.bool.filter.push({range: {lp: {gte: req.query.startTime}}});
      break;
    case "database":
      query.query.bool.filter.push({range: {timestamp: {gte: req.query.startTime*1000, lte: req.query.stopTime*1000}}});
      break;
    }

    var diff = req.query.stopTime - req.query.startTime;
    if (diff < 30*60) {
      interval = 1; // second
    } else if (diff <= 5*24*60*60) {
      interval = 60; // minute
    } else {
      interval = 60*60; // hour
    }
  } else {
    if (!req.query.date) {
      req.query.date = 1;
    }
    req.query.startTime = (Math.floor(Date.now() / 1000) - 60*60*parseInt(req.query.date, 10));
    req.query.stopTime = Date.now()/1000;

    switch (req.query.bounding) {
    case "first":
      query.query.bool.filter.push({range: {fp: {gte: req.query.startTime}}});
      break;
    case "both":
    case "last":
    default:
      query.query.bool.filter.push({range: {lp: {gte: req.query.startTime}}});
      break;
    case "either":
      query.query.bool.filter.push({range: {fp: {lte: req.query.stopTime}}});
      query.query.bool.filter.push({range: {lp: {gte: req.query.startTime}}});
      break;
    case "database":
      query.query.bool.filter.push({range: {timestamp: {gte: req.query.startTime*1000}}});
      break;
    }

    if (req.query.date <= 5*24) {
      interval = 60; // minute
    } else {
      interval = 60*60; // hour
    }
  }


  if (req.query.facets) {
    query.aggregations = {mapG1: {terms: {field: "g1", size:1000, min_doc_count:1}},
                          mapG2: {terms: {field: "g2", size:1000, min_doc_count:1}}
                 };
    switch (req.query.bounding) {
    case "first":
      query.aggregations.dbHisto = {histogram : {field: "fp", interval: interval, min_doc_count:1}, aggregations: {db : {sum: {field:"db"}}, pa: {sum: {field:"pa"}}}};
      break;
    case "database":
      query.aggregations.dbHisto = {histogram : {field: "timestamp", interval: interval*1000, min_doc_count:1}, aggregations: {db : {sum: {field:"db"}}, pa: {sum: {field:"pa"}}}};
      break;
    default:
      query.aggregations.dbHisto = {histogram : {field: "lp", interval: interval, min_doc_count:1}, aggregations: {db : {sum: {field:"db"}}, pa: {sum: {field:"pa"}}}};
      break;
    }
  }

  addSortToQuery(query, req.query, "fp");

  var err = null;
  molochparser.parser.yy = {emailSearch: req.user.emailSearch === true,
                                  views: req.user.views,
                              fieldsMap: Config.getFieldsMap()};
  if (req.query.expression) {
    //req.query.expression = req.query.expression.replace(/\\/g, "\\\\");
    try {
      query.query.bool.filter.push(molochparser.parse(req.query.expression));
    } catch (e) {
      err = e;
    }
  }

  if (!err && req.query.view && req.user.views && req.user.views[req.query.view]) {
    try {
      var viewExpression = molochparser.parse(req.user.views[req.query.view].expression);
      query.query.bool.filter.push(viewExpression);
    } catch (e) {
      console.log("ERR - User expression doesn't compile", req.user.views[req.query.view], e);
      err = e;
    }
  }

  if (!err && req.user.expression && req.user.expression.length > 0) {
    try {
      // Expression was set by admin, so assume email search ok
      molochparser.parser.yy.emailSearch = true;
      var userExpression = molochparser.parse(req.user.expression);
      query.query.bool.filter.push(userExpression);
    } catch (e) {
      console.log("ERR - Forced expression doesn't compile", req.user.expression, e);
      err = e;
    }
  }

  lookupQueryItems(query.query.bool.filter, function (lerr) {
    if (req.query.date && req.query.date === '-1') {
      return buildCb(err || lerr, query, "sessions-*");
    }

    Db.getIndices(req.query.startTime, req.query.stopTime, Config.get("rotateIndex", "daily"), function(indices) {
      return buildCb(err || lerr, query, indices);
    });
  });
}
//////////////////////////////////////////////////////////////////////////////////
//// Sessions List
//////////////////////////////////////////////////////////////////////////////////
function sessionsListAddSegments(req, indices, query, list, cb) {
  var processedRo = {};

  // Index all the ids we have, so we don't include them again
  var haveIds = {};
  list.forEach(function(item) {
    haveIds[item._id] = true;
  });

  delete query.aggregations;

  // Do a ro search on each item
  var writes = 0;
  async.eachLimit(list, 10, function(item, nextCb) {
    var fields = item._source || item.fields;
    if (!fields.ro || processedRo[fields.ro]) {
      if (writes++ > 100) {
        writes = 0;
        setImmediate(nextCb);
      } else {
        nextCb();
      }
      return;
    }
    processedRo[fields.ro] = true;

    query.query.bool.filter.push({term: {ro: fields.ro}});

    Db.searchPrimary(indices, 'session', query, function(err, result) {
      if (err || result === undefined || result.hits === undefined || result.hits.hits === undefined) {
        console.log("ERROR fetching matching sessions", err, result);
        return nextCb(null);
      }
      result.hits.hits.forEach(function(item) {
        if (!haveIds[item._id]) {
          haveIds[item._id] = true;
          list.push(item);
        }
      });
      return nextCb(null);
    });
  }, function (err) {
    cb(err, list);
  });
}

function sessionsListFromQuery(req, res, fields, cb) {
  if (req.query.segments && fields.indexOf("ro") === -1) {
    fields.push("ro");
  }

  buildSessionQuery(req, function(err, query, indices) {
    query._source = fields;
    Db.searchPrimary(indices, 'session', query, function(err, result) {
      if (err || result.error) {
          console.log("ERROR - Could not fetch list of sessions.  Err: ", err,  " Result: ", result, "query:", query);
          return res.send("Could not fetch list of sessions.  Err: " + err + " Result: " + result);
      }
      var list = result.hits.hits;
      if (req.query.segments) {
        sessionsListAddSegments(req, indices, query, list, function(err, list) {
          cb(err, list);
        });
      } else {
        cb(err, list);
      }
    });
  });
}

function sessionsListFromIds(req, ids, fields, cb) {
  var list = [];
  var nonArrayFields = ["pr", "fp", "lp", "a1", "p1", "g1", "a2", "p2", "g2", "by", "db", "pa", "no", "ro", "tipv61-term", "tipv62-term"];
  var fixFields = nonArrayFields.filter(function(x) {return fields.indexOf(x) !== -1;});

  // ES treats _source=no as turning off _source, very sad :(
  if (fields.length === 1 && fields[0] === "no") {
    fields.push("lp");
  }

  async.eachLimit(ids, 10, function(id, nextCb) {
    Db.getWithOptions(Db.id2Index(id), 'session', id, {_source: fields.join(",")}, function(err, session) {
      if (err) {
        return nextCb(null);
      }

      for (var i = 0; i < fixFields.length; i++) {
        var field = fixFields[i];
        if (session._source[field] && Array.isArray(session._source[field])) {
          session._source[field] = session._source[field][0];
        }
      }

      list.push(session);
      nextCb(null);
    });
  }, function(err) {
    if (req && req.query.segments) {
      buildSessionQuery(req, function(err, query, indices) {
        query._source = fields;
        sessionsListAddSegments(req, indices, query, list, function(err, list) {
          cb(err, list);
        });
      });
    } else {
      cb(err, list);
    }
  });
}

//////////////////////////////////////////////////////////////////////////////////
//// APIs
//////////////////////////////////////////////////////////////////////////////////
app.get('/fields', function(req, res) {
  if (!app.locals.fieldsMap) {
    res.status(404);
    res.send('Cannot locate fields');
  }

  if (req.query && req.query.array) {
    res.send(app.locals.fieldsArr)
  } else {
    res.send(app.locals.fieldsMap);
  }
});

app.get('/file/list', function(req, res) {
  var columns = ["num", "node", "name", "locked", "first", "filesize"];

  var query = {_source: columns,
               from: +req.query.start || 0,
               size: +req.query.length || 10,
               sort: {}

              };

  query.sort[req.query.sortField || "num"] = { order: req.query.desc === "true" ? "desc": "asc"};

  if (req.query.filter) {
    query.query = {wildcard: {name: "*" + req.query.filter + "*"}};
  }

  async.parallel({
    files: function (cb) {
      Db.search('files', 'file', query, function(err, result) {
        var results = {total: result.hits.total, results: []};
        if (err || result.error) {
          return cb(err || result.error);
        }

        for (var i = 0, ilen = result.hits.hits.length; i < ilen; i++) {
          var fields = result.hits.hits[i]._source || result.hits.hits[i].fields;
          if (fields.locked === undefined) {
            fields.locked = 0;
          }
          fields.id = result.hits.hits[i]._id;
          results.results.push(fields);
        }
        cb(null, results);
      });
    },
    total: function (cb) {
      Db.numberOfDocuments('files', cb);
    }
  },
  function(err, results) {
    if (err) {
      return res.send({recordsTotal: 0, recordsFiltered: 0, data: []});
    }

    var r = {recordsTotal: results.total,
             recordsFiltered: results.files.total,
             data: results.files.results};
    res.send(r);
  });
});

app.get('/titleconfig', checkWebEnabled, function(req, res) {
  var titleConfig = Config.get('titleTemplate', '_cluster_ - _page_ _-view_ _-expression_');

  titleConfig = titleConfig.replace(/_cluster_/g, internals.clusterName)
    .replace(/_userId_/g, req.user?req.user.userId:"-")
    .replace(/_userName_/g, req.user?req.user.userName:"-");

  res.send(titleConfig);
});

app.get('/molochRightClick', checkWebEnabled, function(req, res) {
  if(!app.locals.molochRightClick) {
    res.status(404);
    res.send('Cannot locate right clicks');
  }
  res.send(app.locals.molochRightClick);
});

app.get('/eshealth.json', function(req, res) {
  Db.healthCache(function(err, health) {
    res.send(health);
  });
});

app.get('/esstats.json', function(req, res) {
  var stats = [];
  var r;

  async.parallel({
    nodes: function(nodesCb) {
      Db.nodesStats({metric: "jvm,process,fs,os,indices"}, nodesCb);
    },
    health: Db.healthCache
  },
  function(err, results) {
    if (err || !results.nodes) {
      console.log ("ERROR", err);
      r = {draw: req.query.draw,
           health: results.health,
           recordsTotal: 0,
           recordsFiltered: 0,
           data: []};
      return res.send(r);
    }

    var now = new Date().getTime();
    while (internals.previousNodeStats.length > 1 && internals.previousNodeStats[1].timestamp + 10000 < now) {
      internals.previousNodeStats.shift();
    }

    var regex;
    if (req.query.filter !== undefined) {
      regex = new RegExp(req.query.filter);
    }


    var nodes = Object.keys(results.nodes.nodes);
    for (var n = 0, nlen = nodes.length; n < nlen; n++) {
      var node = results.nodes.nodes[nodes[n]];

      if (regex && !node.name.match(regex)) {continue;}

      var read = 0;
      var write = 0;

      var oldnode = internals.previousNodeStats[0][nodes[n]];
      if (node.fs.io_stats !== undefined && oldnode.fs.io_stats !== undefined) {
        var timediffsec = (node.timestamp - oldnode.timestamp)/1000.0;
        read = Math.ceil((node.fs.io_stats.total.read_kilobytes - oldnode.fs.io_stats.total.read_kilobytes)/timediffsec*1024);
        write = Math.ceil((node.fs.io_stats.total.write_kilobytes - oldnode.fs.io_stats.total.write_kilobytes)/timediffsec*1024);
      }

      stats.push({
        name: node.name,
        storeSize: node.indices.store.size_in_bytes,
        docs: node.indices.docs.count,
        searches: node.indices.search.query_current,
        searchesTime: node.indices.search.query_time_in_millis,
        heapSize: node.jvm.mem.heap_used_in_bytes,
        nonHeapSize: node.jvm.mem.non_heap_used_in_bytes,
        cpu: node.process.cpu.percent,
        read: read,
        write: write,
        load: node.os.load_average !== undefined ? /* ES 2*/ node.os.load_average : /*ES 5*/ node.os.cpu.load_average["5m"]
      });
    }

    if (req.query.sortField) {
      if (req.query.sortField === "nodeName") {
        if (req.query.desc === "true")
          stats = stats.sort(function(a,b){ return b.name.localeCompare(a.name); })
        else
          stats = stats.sort(function(a,b){ return a.name.localeCompare(b.name); })
      } else {
        var field = req.query.sortField;
        if (req.query.desc === "true")
          stats = stats.sort(function(a,b){ return b[field] - a[field]; })
        else
          stats = stats.sort(function(a,b){ return a[field] - b[field]; })
      }
    }

    results.nodes.nodes.timestamp = new Date().getTime();
    internals.previousNodeStats.push(results.nodes.nodes);

    r = {draw: req.query.draw,
         health: results.health,
         recordsTotal: stats.length,
         recordsFiltered: stats.length,
         data: stats};
    res.send(r);
  });
});

function mergeUnarray(to, from) {
  for (var key in from) {
    if (Array.isArray(from[key])) {
      to[key] = from[key][0];
    } else {
      to[key] = from[key];
    }
  }
}
app.get('/stats.json', function(req, res) {
  noCache(req, res);

  var query = {from: +req.query.start || 0,
               size: Math.min(10000, +req.query.length || 500)
              };

  if (req.query.filter !== undefined) {
    query.query = {wildcard: {nodeName: "*" + req.query.filter + "*"}};
  }

  if (req.query.sortField !== undefined || req.query.desc !== undefined) {
    console.log("DESC", req.query.desc, typeof req.query.desc);
    query.sort = {};
    req.query.sortField = req.query.sortField || "nodeName";
    query.sort[req.query.sortField] = { order: req.query.desc === "true" ? "desc": "asc"};
    query.sort[req.query.sortField].missing = internals.usersMissing[req.query.sortField];
  } else {
    addSortToQuery(query, req.query, "_uid");
  }

  async.parallel({
    stats: function (cb) {
      Db.search('stats', 'stat', query, function(err, result) {
        if (err || result.error) {
          console.log("ERROR - stats", query, err || result.error);
          res.send({total: 0, results: []});
        } else {
          var results = {total: result.hits.total, results: []};
          for (var i = 0, ilen = result.hits.hits.length; i < ilen; i++) {
            var fields = result.hits.hits[i]._source || result.hits.hits[i].fields;
            if (result.hits.hits[i]._source) {
              mergeUnarray(fields, result.hits.hits[i].fields);
            }
            fields.id        = result.hits.hits[i]._id;

            ["totalPackets", "totalK", "totalSessions",
             "monitoring", "tcpSessions", "udpSessions", "icmpSessions",
             "freeSpaceM", "freeSpaceP", "memory", "memoryP", "frags", "cpu",
             "diskQueue", "esQueue", "packetQueue", "closeQueue", "needSave", "fragsQueue",
             "deltaFragsDropped", "deltaOverloadDropped", "deltaESDropped"
            ].forEach(function(key) {
              fields[key] = fields[key] || 0;
            });

            fields.deltaBytesPerSec           = Math.floor(fields.deltaBytes * 1000.0/fields.deltaMS);
            fields.deltaBitsPerSec            = Math.floor(fields.deltaBytes * 1000.0/fields.deltaMS * 8);
            fields.deltaPacketsPerSec         = Math.floor(fields.deltaPackets * 1000.0/fields.deltaMS);
            fields.deltaSessionsPerSec        = Math.floor(fields.deltaSessions * 1000.0/fields.deltaMS);
            fields.deltaDroppedPerSec         = Math.floor(fields.deltaDropped * 1000.0/fields.deltaMS);
            fields.deltaFragsDroppedPerSec    = Math.floor(fields.deltaFragsDropped * 1000.0/fields.deltaMS);
            fields.deltaOverloadDroppedPerSec = Math.floor(fields.deltaOverloadDropped * 1000.0/fields.deltaMS);
            fields.deltaESDroppedPerSec       = Math.floor(fields.deltaESDropped * 1000.0/fields.deltaMS);
            fields.deltaTotalDroppedPerSec    = Math.floor((fields.deltaDropped + fields.deltaOverloadDropped) * 1000.0/fields.deltaMS);
            results.results.push(fields);
          }
          cb(null, results);
        }
      });
    },
    total: function (cb) {
      Db.numberOfDocuments('stats', cb);
    }
  },
  function(err, results) {
    var r = {draw: req.query.draw,
             recordsTotal: results.total,
             recordsFiltered: results.stats.total,
             data: results.stats.results};
    res.send(r);
  });
});

app.get('/dstats.json', function(req, res) {
  noCache(req, res);

  var query = {
               query: {
                 bool: {
                   filter: [
                     {
                       range: { currentTime: { from: req.query.start, to: req.query.stop } }
                     },
                     {
                       term: { interval: req.query.interval || 60}
                     }
                   ]
                 }
               }
              };

  if (req.query.nodeName !== undefined) {
    query.sort = {currentTime: {order: 'desc' }};
    query.size = req.query.size || 1440;
    query.query.bool.filter.push({term: { nodeName: req.query.nodeName}});
  } else {
    query.size = 100000;
  }

  var mapping = {
    deltaBits: {_source: ["deltaBytes"], func: function (item) {return Math.floor(item.deltaBytes * 8.0);}},
    deltaTotalDropped: {_source: ["deltaDropped", "deltaOverloadDropped"], func: function (item) {return Math.floor(item.deltaDropped + item.deltaOverloadDropped);}},
    deltaBytesPerSec: {_source: ["deltaBytes", "deltaMS"], func: function(item) {return Math.floor(item.deltaBytes * 1000.0/item.deltaMS);}},
    deltaBitsPerSec: {_source: ["deltaBytes", "deltaMS"], func: function(item) {return Math.floor(item.deltaBytes * 1000.0/item.deltaMS * 8);}},
    deltaPacketsPerSec: {_source: ["deltaPackets", "deltaMS"], func: function(item) {return Math.floor(item.deltaPackets * 1000.0/item.deltaMS);}},
    deltaSessionsPerSec: {_source: ["deltaSessions", "deltaMS"], func: function(item) {return Math.floor(item.deltaSessions * 1000.0/item.deltaMS);}},
    deltaDroppedPerSec: {_source: ["deltaDropped", "deltaMS"], func: function(item) {return Math.floor(item.deltaDropped * 1000.0/item.deltaMS);}},
    deltaFragsDroppedPerSec: {_source: ["deltaFragsDropped", "deltaMS"], func: function(item) {return Math.floor(item.deltaFragsDropped * 1000.0/item.deltaMS);}},
    deltaOverloadDroppedPerSec: {_source: ["deltaOverloadDropped", "deltaMS"], func: function(item) {return Math.floor(item.deltaOverloadDropped * 1000.0/item.deltaMS);}},
    deltaESDroppedPerSec: {_source: ["deltaESDropped", "deltaMS"], func: function(item) {return Math.floor(item.deltaESDropped * 1000.0/item.deltaMS);}},
    deltaTotalDroppedPerSec: {_source: ["deltaDropped", "deltaOverloadDropped", "deltaMS"], func: function(item) {return Math.floor((item.deltaDropped + item.deltaOverloadDropped) * 1000.0/item.deltaMS);}},
    cpu: {_source: ["cpu"], func: function (item) {return item.cpu * .01;}}
  };

  query._source = mapping[req.query.name]?mapping[req.query.name]._source:[req.query.name];
  query._source.push("nodeName", "currentTime");

  var func = mapping[req.query.name]?mapping[req.query.name].func:function(item) {return item[req.query.name]};

  Db.searchScroll('dstats', 'dstat', query, {filter_path: "_scroll_id,hits.total,hits.hits._source"}, function(err, result) {
    if (err || result.error) {
      console.log("ERROR - dstats", query, err || result.error);
    }
    var i, ilen;
    var data = {};
    var num = (req.query.stop - req.query.start)/req.query.step;

    var mult = 1;
    if (req.query.name === "freeSpaceM") {
      mult = 1000000;
    }

    //console.log("dstats.json result", util.inspect(result, false, 50));

    if (result && result.hits && result.hits.hits) {
      for (i = 0, ilen = result.hits.hits.length; i < ilen; i++) {
        var fields = result.hits.hits[i]._source;
        var pos = Math.floor((fields.currentTime - req.query.start)/req.query.step);

        if (data[fields.nodeName] === undefined) {
          data[fields.nodeName] = arrayZeroFill(num);
        }
        data[fields.nodeName][pos] = mult * func(fields);
      }
    }
    if (req.query.nodeName === undefined) {
      res.send(data);
    } else {
      if (data[req.query.nodeName] === undefined) {
        data[req.query.nodeName] = arrayZeroFill(num);
      }
      res.send(data[req.query.nodeName]);
    }
  });
});

app.get('/:nodeName/:fileNum/filesize.json', function(req, res) {
  Db.fileIdToFile(req.params.nodeName, req.params.fileNum, function(file) {
    if (!file) {
      return res.send({filesize: -1});
    }

    fs.stat(file.name, function (err, stats) {
      if (err || !stats) {
        return res.send({filesize: -1});
      } else {
        return res.send({filesize: stats.size});
      }
    });
  });
});

function mapMerge(aggregations) {
  var map = {src: {}, dst: {}};
  if (!aggregations || !aggregations.mapG1) {
    return {};
  }

  aggregations.mapG1.buckets.forEach(function (item) {
    map.src[item.key] = item.doc_count;
  });

  aggregations.mapG2.buckets.forEach(function (item) {
    map.dst[item.key] = item.doc_count;
  });

  return map;
}

function graphMerge(req, query, aggregations) {
  var graph = {
    lpHisto: [],
    dbHisto: [],
    paHisto: [],
    xmin: req.query.startTime * 1000|| null,
    xmax: req.query.stopTime * 1000 || null,
    interval: query.aggregations?query.aggregations.dbHisto.histogram.interval || 60 : 60
  };

  if (!aggregations || !aggregations.dbHisto) {
    return graph;
  }

  if (req.query.bounding === "database") {
    graph.interval = query.aggregations?(query.aggregations.dbHisto.histogram.interval/1000) || 60 : 60;
    aggregations.dbHisto.buckets.forEach(function (item) {
      var key = item.key;
      graph.lpHisto.push([key, item.doc_count]);
      graph.paHisto.push([key, item.pa.value]);
      graph.dbHisto.push([key, item.db.value]);
    });
  } else {
    aggregations.dbHisto.buckets.forEach(function (item) {
      var key = item.key*1000;
      graph.lpHisto.push([key, item.doc_count]);
      graph.paHisto.push([key, item.pa.value]);
      graph.dbHisto.push([key, item.db.value]);
    });
  }
  return graph;
}

function fixTagsField(container, field, doneCb, offset) {
  if (container[field] === undefined) {
    return doneCb(null);
  }
  async.map(container[field], function (item, cb) {
    Db.tagIdToName(item, function (name) {
      cb(null, name.substring(offset));
    });
  },
  function(err, results) {
    container[field] = results;
    doneCb(err);
  });
}

function fixTagBucketsField(container, field, doneCb, offset) {
  if (container[field] === undefined) {
    return doneCb(null);
  }
  async.map(container[field].buckets, function (item, cb) {
    Db.tagIdToName(item.key, function (name) {
      item.key = name.substring(offset);
      cb(null, item);
    });
  },
  function(err, results) {
    container[field].buckets = results;
    doneCb(err);
  });
}

function fixFields(fields, fixCb) {
  async.parallel([
    function(parallelCb) {
      fixTagsField(fields, "ta", parallelCb, 0);
    },
    function(parallelCb) {
      fixTagsField(fields, "hh", parallelCb, 12);
    },
    function(parallelCb) {
      fixTagsField(fields, "hh1", parallelCb, 12);
    },
    function(parallelCb) {
      fixTagsField(fields, "hh2", parallelCb, 12);
    },
    function(parallelCb) {
      var files = [];
      if (!fields.fs) {
        fields.fs = [];
        return parallelCb(null);
      }
      async.forEachSeries(fields.fs, function (item, cb) {
        Db.fileIdToFile(fields.no, item, function (file) {
          if (file && file.locked === 1) {
            files.push(file.name);
          }
          cb(null);
        });
      },
      function(err) {
        fields.fs = files;
        parallelCb(err);
      });
    }],
    function(err, results) {
      fixCb(err, fields);
    }
  );
}

/**
 * Flattens fields that are objects (only goes 1 level deep)
 *
 * @example
 * { http: { statuscode: [200, 302] } } => { "http.statuscode": [200, 302] }
 *
 * @param {object} fields The object containing fields to be flattened
 * @returns {object} fields The object with fields flattened
 */
function flattenFields(fields) {
  var newFields = {};

  for (var key in fields) {
    if (fields.hasOwnProperty(key)) {
      var field = fields[key];
      if (typeof field === 'object' && !field.length) {
        var baseKey = key + '.';
        for (var nestedKey in field) {
          if (field.hasOwnProperty(nestedKey)) {
            var nestedField = field[nestedKey];
            var newKey = baseKey + nestedKey;
            newFields[newKey] = nestedField;
          }
        }
        fields[key] = null;
        delete fields[key];
      }
    }
  }

  for (var key in newFields) {
    if (newFields.hasOwnProperty(key)) {
      fields[key] = newFields[key];
    }
  }

  return fields;
}

app.get('/sessions.json', function(req, res) {
  var i;

  var graph = {};
  var map = {};
  buildSessionQuery(req, function(bsqErr, query, indices) {
    if (bsqErr) {
      var r = {draw: req.query.draw,
               recordsTotal: 0,
               recordsFiltered: 0,
               graph: graph,
               map: map,
               bsqErr: bsqErr.toString(),
               health: Db.healthCache(),
               data:[]};
      res.send(r);
      return;
    }
    var addMissing = false;
    if (req.query.fields) {
      query._source = queryValueToArray(req.query.fields);
      ["no", "a1", "p1", "a2", "p2"].forEach(function(item) {
        if (query._source.indexOf(item) === -1) {
          query._source.push(item);
        }
      });
    } else {
      addMissing = true;
      query._source = ["pr", "ro", "db", "db1", "db2", "fp", "lp", "a1", "p1", "a2", "p2", "pa", "pa1", "pa2", "by", "by1", "by2", "no", "us", "g1", "g2", "esub", "esrc", "edst", "efn", "dnsho", "tls", "ircch", "tipv61-term", "tipv62-term"];
    }

    if (query.aggregations && query.aggregations.dbHisto) {
      graph.interval = query.aggregations.dbHisto.histogram.interval;
    }

    console.log("sessions.json query", JSON.stringify(query));

    async.parallel({
      sessions: function (sessionsCb) {
        Db.searchPrimary(indices, 'session', query, function(err, result) {
          if (Config.debug) {
            console.log("sessions.json result", util.inspect(result, false, 50));
          }
          if (err || result.error) {
            console.log("sessions.json error", err, (result?result.error:null));
            sessionsCb(null, {total: 0, results: []});
            return;
          }

          graph = graphMerge(req, query, result.aggregations);
          map = mapMerge(result.aggregations);

          var results = {total: result.hits.total, results: []};
          async.each(result.hits.hits, function (hit, hitCb) {
            var fields = hit._source || hit.fields;
            if (fields === undefined) {
              return hitCb(null);
            }
            fields.index = hit._index;
            fields.id = hit._id;

            if (req.query.flatten === '1') {
              fields = flattenFields(fields);
            }

            if (addMissing) {
              ["pa1", "pa2", "by1", "by2", "db1", "db2"].forEach(function(item) {
                if (fields[item] === undefined) {
                  fields[item] = -1;
                }
              });
              results.results.push(fields);
              return hitCb();
            } else {
              fixFields(fields, function() {
                results.results.push(fields);
                return hitCb();
              });
            }
          }, function () {
            sessionsCb(null, results);
          });
        });
      },
      total: function (totalCb) {
        Db.numberOfDocuments('sessions-*', totalCb);
      },
      health: Db.healthCache
    },
    function(err, results) {
      var r = {draw: req.query.draw,
               recordsTotal: results.total,
               recordsFiltered: (results.sessions?results.sessions.total:0),
               graph: graph,
               health: results.health,
               map: map,
               data: (results.sessions?results.sessions.results:[])};
      try {
        res.send(r);
      } catch (c) {
      }
    });
  });
});

app.get('/spigraph.json', function(req, res) {
  req.query.facets = 1;
  buildSessionQuery(req, function(bsqErr, query, indices) {
    var results = {items: [], graph: {}, map: {}, iTotalRecords: 0};
    if (bsqErr) {
      results.bsqErr = bsqErr.toString();
      results.health = Db.healthCache();
      res.send(results);
      return;
    }

    delete query.sort;
    query.size = 0;
    var size = +req.query.size || 20;

    var field = req.query.field || "no";
    query.aggregations.field = {terms: {field: field, size: size}};

    /* Need the setImmediate so we don't blow max stack frames */
    var eachCb;
    switch (fmenum(field)) {
    case FMEnum.other:
      eachCb = function (item, cb) {setImmediate(cb);};
      break;
    case FMEnum.ip:
      eachCb = function(item, cb) {
        item.name = Pcap.inet_ntoa(item.name);
        setImmediate(cb);
      };
      break;
    case FMEnum.tags:
      eachCb = function(item, cb) {
        Db.tagIdToName(item.name, function (name) {
          item.name = name;
          setImmediate(cb);
        });
      };
      break;
    case FMEnum.hh:
      eachCb = function(item, cb) {
        Db.tagIdToName(item.name, function (name) {
          item.name = name.substring(12);
          setImmediate(cb);
        });
      };
      break;
    }

    Db.healthCache(function(err, health) {results.health = health;});
    Db.numberOfDocuments('sessions-*', function (err, total) {results.recordsTotal = total;});
    Db.searchPrimary(indices, 'session', query, function(err, result) {
      if (err || result.error) {
        results.bsqErr = errorString(err, result);
        console.log("spigraph.json error", err, (result?result.error:null));
        return res.send(results);
      }
      results.recordsFiltered = result.hits.total;

      results.graph = graphMerge(req, query, result.aggregations);
      results.map = mapMerge(result.aggregations);

      if (!result.aggregations) {
        result.aggregations = {field: {buckets: []}};
      }

      var aggs = result.aggregations.field.buckets;
      var interval = query.aggregations.dbHisto.histogram.interval;
      var filter = {term: {}};
      query.query.bool.filter.push(filter);

      delete query.aggregations.field;

      var queries = [];
      aggs.forEach(function(item) {
        filter.term[field] = item.key;
        queries.push(JSON.stringify(query));
      });

      Db.msearch(indices, 'session', queries, function(err, result) {
        if (!result.responses) {
          return res.send(results);
        }

        result.responses.forEach(function(item, i) {
          var r = {name: aggs[i].key, count: aggs[i].doc_count};

          r.graph = graphMerge(req, query, result.responses[i].aggregations);
          if (r.graph.xmin === null) {
            r.graph.xmin = results.graph.xmin || results.graph.paHisto[0][0];
          }

          if (r.graph.xmax === null) {
            r.graph.xmax = results.graph.xmax || results.graph.paHisto[results.graph.paHisto.length-1][0];
          }

          r.map = mapMerge(result.responses[i].aggregations);
          eachCb(r, function () {
            results.items.push(r);
            r.lpHisto = 0.0;
            r.dbHisto = 0.0;
            r.paHisto = 0.0;
            var graph = r.graph;
            for (var i = 0; i < graph.lpHisto.length; i++) {
              r.lpHisto += graph.lpHisto[i][1];
              r.dbHisto += graph.dbHisto[i][1];
              r.paHisto += graph.paHisto[i][1];
            }
            if (results.items.length === result.responses.length) {
              var s = req.query.sort || "lpHisto";
              results.items = results.items.sort(function(a,b) {return b[s]- a[s];});
              //console.log("results", util.inspect(results, false, 50));
              return res.send(results);
            }
          });
        });
      });
    });
  });
});

app.get('/spiview.json', function(req, res) {
  if (req.query.spi === undefined) {
    return res.send({spi:{}, recordsTotal: 0, recordsFiltered: 0});
  }

  var spiDataMaxIndices = +Config.get("spiDataMaxIndices", 1);

  if (req.query.date === '-1' && spiDataMaxIndices !== -1) {
    return res.send({spi: {}, bsqErr: "'All' date range not allowed for spiview query"});
  }

  buildSessionQuery(req, function(bsqErr, query, indices) {
    if (bsqErr) {
      var r = {spi: {},
               bsqErr: bsqErr.toString(),
               health: Db.healthCache()
              };
      return res.send(r);
    }

    delete query.sort;

    if (!query.aggregations) {
      query.aggregations = {};
    }

    if (req.query.facets) {
      query.aggregations.protocols = {terms: {field: "prot-term", size:1000}};
    }

    queryValueToArray(req.query.spi).forEach(function (item) {
      var parts = item.split(":");
      if (parts[0] === "fileand") {
        query.aggregations[parts[0]] = {terms: {field: "no", size: 1000}, aggs: {fs: {terms: {field: "fs", size: parts.length>1?parseInt(parts[1],10):10}}}};
      } else {
        query.aggregations[parts[0]] = {terms: {field: parts[0]}};

        if (parts.length > 1) {
          query.aggregations[parts[0]].terms.size = parseInt(parts[1], 10);
        }
      }
    });
    query.size = 0;

    console.log("spiview.json query", JSON.stringify(query), "indices", indices);

    var graph;
    var map;

    var indicesa = indices.split(",");
    if (spiDataMaxIndices !== -1 && indicesa.length > spiDataMaxIndices) {
      bsqErr = "To save ES from blowing up, reducing number of spi data indices searched from " + indicesa.length + " to " + spiDataMaxIndices + ".  This can be increased by setting spiDataMaxIndices in the config file.  Indices being searched: ";
      indices = indicesa.slice(-spiDataMaxIndices).join(",");
      bsqErr += indices;
    }

    var recordsFiltered = 0;
    var protocols;

    async.parallel({
      spi: function (sessionsCb) {
        Db.searchPrimary(indices, 'session', query, function(err, result) {
          if (Config.debug) {
            console.log("spiview.json result", util.inspect(result, false, 50));
          }
          if (err || result.error) {
            bsqErr = errorString(err, result);
            console.log("spiview.json ERROR", err, (result?result.error:null));
            sessionsCb(null, {});
            return;
          }

          recordsFiltered = result.hits.total;

          if (!result.aggregations) {
            result.aggregations = {};
            for (var spi in query.aggregations) {
              result.aggregations[spi] = {sum_other_doc_count: 0, buckets: []};
            }
          }

          if (result.aggregations.pr) {
            result.aggregations.pr.buckets.forEach(function (item) {
              item.key = Pcap.protocol2Name(item.key);
            });
          }

          if (req.query.facets) {
            graph = graphMerge(req, query, result.aggregations);
            map = mapMerge(result.aggregations);
            protocols = {};
            result.aggregations.protocols.buckets.forEach(function (item) {
              protocols[item.key] = item.doc_count;
            });

            delete result.aggregations.dbHisto;
            delete result.aggregations.paHisto;
            delete result.aggregations.mapG1;
            delete result.aggregations.mapG2;
            delete result.aggregations.protocols;
          }

          sessionsCb(null, result.aggregations);
        });
      },
      total: function (totalCb) {
        Db.numberOfDocuments('sessions-*', totalCb);
      },
      health: Db.healthCache
    },
    function(err, results) {
      async.parallel([
        function(parallelCb) {
          if (!results.spi.fileand) {
            return parallelCb();
          }
          var nresults = [];
          var sodc = 0;
          async.each(results.spi.fileand.buckets, function(nobucket, cb) {
            sodc += nobucket.fs.sum_other_doc_count;
            async.each(nobucket.fs.buckets, function (fsitem, cb) {
              Db.fileIdToFile(nobucket.key, fsitem.key, function(file) {
                if (file && file.name) {
                  nresults.push({key: file.name, doc_count: fsitem.doc_count})
                }
                cb();
              });
            }, function () {
              cb();
            });
          }, function () {
            nresults = nresults.sort(function(a, b) {
              if (a.doc_count === b.doc_count) {
                return a.key.localeCompare(b.key);
              }
              return b.doc_count - a.doc_count;
            });
            results.spi.fileand = {doc_count_error_upper_bound: 0, sum_other_doc_count: sodc, buckets: nresults};
            parallelCb();
          });
        },
        function(parallelCb) {
          fixTagBucketsField(results.spi, "ta", parallelCb, 0);
        },
        function(parallelCb) {
          fixTagBucketsField(results.spi, "hh", parallelCb, 12);
        },
        function(parallelCb) {
          fixTagBucketsField(results.spi, "hh1", parallelCb, 12);
        },
        function(parallelCb) {
          fixTagBucketsField(results.spi, "hh2", parallelCb, 12);
        }],
        function() {
          r = {health: results.health,
               recordsTotal: results.total,
               spi: results.spi,
               recordsFiltered: recordsFiltered,
               graph: graph,
               map: map,
               protocols: protocols,
               bsqErr: bsqErr
          };
          try {
            res.send(r);
          } catch (c) {
          }
        }
      );
    });
  });
});

app.get('/dns.json', function(req, res) {
  console.log("dns.json", req.query);
  dns.reverse(req.query.ip, function (err, data) {
    if (err) {
      return res.send({hosts: []});
    }
    return res.send({hosts: data});
  });
});

function buildConnections(req, res, cb) {
  if (req.query.dstField === "ip.dst:port") {
    var dstipport = true;
    req.query.dstField = "a2";
  }

  req.query.srcField       = req.query.srcField || "a1";
  req.query.dstField       = req.query.dstField || "a2";
  var fsrc                 = req.query.srcField.replace(".snow", "");
  var fdst                 = req.query.dstField.replace(".snow", "");
  var minConn              = req.query.minConn  || 1;
  req.query.iDisplayLength = req.query.iDisplayLength || "5000";

  var nodesHash = {};
  var connects = {};
  var tsrc = fmenum(fsrc);
  var tdst = fmenum(fdst);

  function process(vsrc, vdst, f, cb) {
    if (nodesHash[vsrc] === undefined) {
      nodesHash[vsrc] = {id: ""+vsrc, db: 0, by: 0, pa: 0, cnt: 0, sessions: 0};
    }

    nodesHash[vsrc].sessions++;
    nodesHash[vsrc].by += f.by;
    nodesHash[vsrc].db += f.db;
    nodesHash[vsrc].pa += f.pa;
    nodesHash[vsrc].type |= 1;

    if (nodesHash[vdst] === undefined) {
      nodesHash[vdst] = {id: ""+vdst, db: 0, by: 0, pa: 0, cnt: 0, sessions: 0};
    }

    nodesHash[vdst].sessions++;
    nodesHash[vdst].by += f.by;
    nodesHash[vdst].db += f.db;
    nodesHash[vdst].pa += f.pa;
    nodesHash[vdst].type |= 2;

    var n = "" + vsrc + "->" + vdst;
    if (connects[n] === undefined) {
      connects[n] = {value: 0, source: vsrc, target: vdst, by: 0, db: 0, pa: 0, no: {}};
      nodesHash[vsrc].cnt++;
      nodesHash[vdst].cnt++;
    }

    connects[n].value++;
    connects[n].by += f.by;
    connects[n].db += f.db;
    connects[n].pa += f.pa;
    connects[n].no[f.no] = 1;
    return setImmediate(cb);
  }

  function processDst(vsrc, adst, f, cb) {
    async.each(adst, function(vdst, dstCb) {
      if (tdst === FMEnum.other) {
        process(vsrc, vdst, f, dstCb);
      } else if (tdst === FMEnum.ip) {
        vdst = Pcap.inet_ntoa(vdst);
        if (dstipport) {
          vdst += ":" + f.p2;
        }
        process(vsrc, vdst, f, dstCb);
      } else {
        Db.tagIdToName(vdst, function (name) {
          if (tdst === FMEnum.tags) {
            vdst = name;
          } else {
            vdst = name.substring(12);
          }
          process(vsrc, vdst, f, dstCb);
        });
      }
    }, function (err) {
      return setImmediate(cb);
    });
  }

  buildSessionQuery(req, function(bsqErr, query, indices) {
    if (bsqErr) {
      return cb(bsqErr, 0, 0, 0);
    }

    query.query.bool.filter.push({exists: {field: req.query.srcField}});
    query.query.bool.filter.push({exists: {field: req.query.dstField}});

    query._source = ["by", "db", "pa", "no"];
    if (Db.isES5) {
      query.docvalue_fields = [fsrc, fdst];
    } else {
      query.fields = [fsrc, fdst];
    }
    if (dstipport) {
      query._source.push("p2");
    }

    console.log("buildConnections query", JSON.stringify(query));

    Db.searchPrimary(indices, 'session', query, function (err, graph) {
    //console.log("buildConnections result", JSON.stringify(graph));
      if (err || graph.error) {
        console.log("Build Connections ERROR", err, graph.error);
        return cb(err || graph.error);
      }
      var i;

      async.eachLimit(graph.hits.hits, 10, function(hit, hitCb) {
        var f = hit._source;

        var asrc = hit.fields[fsrc];
        var adst = hit.fields[fdst];


        if (asrc === undefined || adst === undefined) {
          return setImmediate(hitCb);
        }

        if (!Array.isArray(asrc)) {
          asrc = [asrc];
        }

        if (!Array.isArray(adst)) {
          adst = [adst];
        }

        async.each(asrc, function(vsrc, srcCb) {
          if (tsrc === FMEnum.other) {
            processDst(vsrc, adst, f, srcCb);
          } else if (tsrc === FMEnum.ip) {
            vsrc = Pcap.inet_ntoa(vsrc);
            processDst(vsrc, adst, f, srcCb);
          } else {
            Db.tagIdToName(vsrc, function (name) {
              if (tsrc === FMEnum.tags) {
                vsrc = name;
              } else {
                vsrc = name.substring(12);
              }
              processDst(vsrc, adst, f, srcCb);
            });
          }
        }, function (err) {
          setImmediate(hitCb);
        });
      }, function (err) {
        var nodes = [];
        for (var node in nodesHash) {
          if (nodesHash[node].cnt < minConn) {
            nodesHash[node].pos = -1;
          } else {
            nodesHash[node].pos = nodes.length;
            nodes.push(nodesHash[node]);
          }
        }


        var links = [];
        for (var key in connects) {
          var c = connects[key];
          c.source = nodesHash[c.source].pos;
          c.target = nodesHash[c.target].pos;
          if (c.source >= 0 && c.target >= 0) {
            links.push(connects[key]);
          }
        }

        //console.log("nodesHash", nodesHash);
        //console.log("connects", connects);
        //console.log("nodes", nodes.length, nodes);
        //console.log("links", links.length, links);

        return cb(null, nodes, links, graph.hits.total);
      });
    });
  });
}

app.get('/connections.json', function(req, res) {
  var health;
  Db.healthCache(function(err, h) {health = h;});
  buildConnections(req, res, function (err, nodes, links, total) {
    if (err) {
      return res.send({health: health, bsqErr: err.toString()});
    }
    res.send({health: health, nodes: nodes, links: links, recordsFiltered: total});
  });
});

app.get('/connections.csv', function(req, res) {
  res.setHeader("Content-Type", "application/force-download");
  var seperator = req.query.seperator || ",";
  buildConnections(req, res, function (err, nodes, links, total) {
    if (err) {
      return res.send(err);
    }

    res.write("Source, Destination, Sessions, Packets, Bytes, Databytes\r\n");
    for (var i = 0, ilen = links.length; i < ilen; i++) {
      res.write("\"" + nodes[links[i].source].id.replace('"', '""') + "\"" + seperator +
                "\"" + nodes[links[i].target].id.replace('"', '""') + "\"" + seperator +
                     links[i].value + seperator +
                     links[i].pa + seperator +
                     links[i].by + seperator +
                     links[i].db + "\r\n");
    }
    res.end();
  });
});

function csvListWriter(req, res, list, pcapWriter, extension) {
  if (list.length > 0 && list[0].fields) {
    list = list.sort(function(a,b){return a.fields.lp - b.fields.lp;});
  } else if (list.length > 0 && list[0]._source) {
    list = list.sort(function(a,b){return a._source.lp - b._source.lp;});
  }

  res.write("Protocol, First Packet, Last Packet, Source IP, Source Port, Source Geo, Destination IP, Destination Port, Destination Geo, Packets, Bytes, Data Bytes, Node\r\n");

  for (var i = 0, ilen = list.length; i < ilen; i++) {
    var fields = list[i]._source || list[i].fields;

    if (!fields) {
      continue;
    }
    var pr;
    switch (fields.pr) {
    case 1:
      pr = "icmp";
      break;
    case 6:
      pr = "tcp";
      break;
    case 17:
      pr =  "udp";
      break;
    case 58:
      pr =  "icmpv6";
      break;
    }


    res.write(pr + ", " + fields.fp + ", " + fields.lp + ", " + Pcap.inet_ntoa(fields.a1) + ", " + fields.p1 + ", " + (fields.g1||"") + ", "  + Pcap.inet_ntoa(fields.a2) + ", " + fields.p2 + ", " + (fields.g2||"") + ", " + fields.pa + ", " + fields.by + ", " + fields.db + ", " + fields.no + "\r\n");
  }
  res.end();
}

app.get(/\/sessions.csv.*/, function(req, res) {
  noCache(req, res, "text/csv");
  var fields = ["pr", "fp", "lp", "a1", "p1", "g1", "a2", "p2", "g2", "by", "db", "pa", "no"];

  if (req.query.ids) {
    var ids = queryValueToArray(req.query.ids);

    sessionsListFromIds(req, ids, fields, function(err, list) {
      csvListWriter(req, res, list);
    });
  } else {
    sessionsListFromQuery(req, res, fields, function(err, list) {
      csvListWriter(req, res, list);
    });
  }
});

app.get('/uniqueValue.json', function(req, res) {
  noCache(req, res);
  var query;

  if (req.query.type === "tags") {
    query = {bool: {must: {wildcard: {_uid: "tag#" + req.query.filter + "*"}},
                  must_not: {wildcard: {_uid: "tag#http:header:*"}}
                     }
          };
  } else {
    query = {wildcard: {_uid: "tag#http:header:" + req.query.filter + "*"}};
  }

  console.log("uniqueValue query", JSON.stringify(query));
  Db.search('tags', 'tag', {size:200, query: query}, function(err, result) {
    var terms = [];
    if (req.query.type === "tags") {
      result.hits.hits.forEach(function (hit) {
        terms.push(hit._id);
      });
    } else {
      result.hits.hits.forEach(function (hit) {
        terms.push(hit._id.substring(12));
      });
    }
    res.send(terms);
  });
});

app.get('/unique.txt', function(req, res) {
  if (req.query.field === undefined) {
    return res.send("Missing field parameter");
  }

  noCache(req, res);

  /* How should the results be written.  Use setImmediate to not blow stack frame */
  var writeCb;
  var doneCb;
  var writes = 0;
  var items = [];
  var aggSize = 1000000;
  if (req.query.autocomplete !== undefined) {
    var spiDataMaxIndices = +Config.get("spiDataMaxIndices", 3);
    if (spiDataMaxIndices !== -1) {
      if (req.query.date === '-1' ||
          (req.query.date !== undefined && +req.query.date > spiDataMaxIndices)) {
        console.log("INFO For autocomplete replacing date="+ req.query.date, "with", spiDataMaxIndices);
        req.query.date = spiDataMaxIndices;
      }
    }

    aggSize = 1000;
    doneCb = function() {
      res.send(items);
    }
    writeCb = function (item, cb) {
      items.push(item.key);
      if (writes++ > 1000) {
        writes = 0;
        setImmediate(cb);
      } else {
        cb();
      }
    };
  } else if (parseInt(req.query.counts, 10) || 0) {
    writeCb = function (item, cb) {
      res.write("" + item.key + ", " + item.doc_count + "\n");
      if (writes++ > 1000) {
        writes = 0;
        setImmediate(cb);
      } else {
        cb();
      }
    };
  } else {
    writeCb = function (item, cb) {
      res.write("" + item.key + "\n");
      if (writes++ > 1000) {
        writes = 0;
        setImmediate(cb);
      } else {
        cb();
      }
    };
  }

  /* How should each item be processed. */
  var eachCb;
  switch (fmenum(req.query.field)) {
  case FMEnum.other:
    eachCb = writeCb;
    break;
  case FMEnum.ip:
    eachCb = function(item, cb) {
      item.key = Pcap.inet_ntoa(item.key);
      writeCb(item, cb);
    };
    break;
  case FMEnum.tags:
    eachCb = function(item, cb) {
      Db.tagIdToName(item.key, function (name) {
        item.key = name;
        writeCb(item, cb);
      });
    };
    break;
  case FMEnum.hh:
    eachCb = function(item, cb) {
      Db.tagIdToName(item.key, function (name) {
        item.key = name.substring(12);
        writeCb(item, cb);
      });
    };
    break;
  }

  if (req.query.field === "a1:p1" || req.query.field === "a2:p2") {
    eachCb = function(item, cb) {
      var key = Pcap.inet_ntoa(item.key);
      item.field2.buckets.forEach(function (item2) {
        item2.key = key + ":" + item2.key;
        writeCb(item2, function() {});
      });
      cb();
    };
  }

  buildSessionQuery(req, function(err, query, indices) {
    delete query.sort;
    delete query.aggregations;

    if (req.query.field.match(/^(rawus|rawua)$/)) {
      var field = req.query.field.substring(3);
      query.size   = 200000;

      query._source = [field];

      query.query.bool.filter.push({exists: {field: field}});

      console.log("unique query", indices, JSON.stringify(query));
      Db.searchPrimary(indices, 'session', query, function(err, result) {
        console.log(err);
        var counts = {};

        // Count up hits
        var hits = result.hits.hits;
        for (var i = 0, ilen = hits.length; i < ilen; i++) {
          var fields = hits[i]._source || hits[i].fields;
          var avalue = fields[field];
          if (Array.isArray(avalue)) {
            for (var j = 0, jlen = avalue.length; j < jlen; j++) {
              var value = avalue[j];
              counts[value] = (counts[value] || 0) + 1;
            }
          } else {
            counts[avalue] = (counts[avalue] || 0) + 1;
          }
        }

        // Change to aggregations looking array
        var aggregations = [];
        for (var key in counts) {
          aggregations.push({key: key, doc_count: counts[key]});
        }

        async.forEachSeries(aggregations, eachCb, function () {
          doneCb?doneCb():res.end();
        });
      });
    } else {
      if (req.query.field === "a1:p1") {
        query.aggregations = {field: { terms : {field : "a1", size: aggSize}, aggregations: {field2: {terms: {field: "p1", size: 100}}}}};
      } else if (req.query.field === "a2:p2") {
        query.aggregations = {field: { terms : {field : "a2", size: aggSize}, aggregations: {field2: {terms: {field: "p2", size: 100}}}}};
      } else  {
        query.aggregations = {field: { terms : {field : req.query.field, size: aggSize}}};
      }
      query.size = 0;
      console.log("unique aggregations", indices, JSON.stringify(query));
      Db.searchPrimary(indices, 'session', query, function(err, result) {
        if (err) {
          console.log("Error", query, err);
          return doneCb?doneCb():res.end();
        }
        if (Config.debug) {
          console.log("unique.txt result", util.inspect(result, false, 50));
        }

        async.forEachSeries(result.aggregations.field.buckets, eachCb, function () {
          doneCb?doneCb():res.end();
        });
      });
    }
  });
});

function processSessionIdDisk(session, headerCb, packetCb, endCb, limit) {
  function processFile(pcap, pos, i, nextCb) {
    pcap.ref();
    pcap.readPacket(pos, function(packet) {
      switch(packet) {
      case null:
        endCb("Error loading data for session " + session._id, null);
        break;
      case undefined:
        break;
      default:
        packetCb(pcap, packet, nextCb, i);
        break;
      }
      pcap.unref();
    });
  }

  var fields;

  fields = session._source || session.fields;

  var fileNum;
  var itemPos = 0;
  async.eachLimit(fields.ps, limit || 1, function(pos, nextCb) {
    if (pos < 0) {
      fileNum = pos * -1;
      return nextCb(null);
    }

    // Get the pcap file for this node a filenum, if it isn't opened then do the filename lookup and open it
    var opcap = Pcap.get(fields.no + ":" + fileNum);
    if (!opcap.isOpen()) {
      Db.fileIdToFile(fields.no, fileNum, function(file) {
        if (!file) {
          console.log("WARNING - Only have SPI data, PCAP file no longer available", fields.no + '-' + fileNum);
          return nextCb("Only have SPI data, PCAP file no longer available for " + fields.no + '-' + fileNum);
        }
        if (file.kekId) {
          file.kek = Config.sectionGet("keks", file.kekId, undefined);
          if (file.kek === undefined) {
            console.log("ERROR - Couldn't find kek", file.kekId, "in keks section");
            return nextCb("Couldn't find kek " + file.kekId + " in keks section");
          }
        }

        var ipcap = Pcap.get(fields.no + ":" + file.num);

        try {
          ipcap.open(file.name, file);
        } catch (err) {
          console.log("ERROR - Couldn't open file ", err);
          return nextCb("Couldn't open file " + err);
        }

        if (headerCb) {
          headerCb(ipcap, ipcap.readHeader());
          headerCb = null;
        }
        processFile(ipcap, pos, itemPos++, nextCb);
      });
    } else {
      if (headerCb) {
        headerCb(opcap, opcap.readHeader());
        headerCb = null;
      }
      processFile(opcap, pos, itemPos++, nextCb);
    }
  },
  function (pcapErr, results) {
    endCb(pcapErr, fields);
  });
}

function processSessionId(id, fullSession, headerCb, packetCb, endCb, maxPackets, limit) {
  var options;
  if (!fullSession) {
    options  = {_source: "no,pa,ps,psl,a1,p1,tipv61-term"};
  }

  Db.getWithOptions(Db.id2Index(id), 'session', id, options, function(err, session) {
    if (err || !session.found) {
      console.log("session get error", err, session);
      return endCb("Session not found", null);
    }

    var fields = session._source || session.fields;

    if (maxPackets && fields.ps.length > maxPackets) {
      fields.ps.length = maxPackets;
    }

    /* Go through the list of prefetch the id to file name if we are running in parallel to
     * reduce the number of elasticsearch queries and problems
     */
    var outstanding = 0;
    var saveInfo;
    for (var i = 0, ilen = fields.ps.length; i < ilen; i++) {
      if (fields.ps[i] < 0) {
        outstanding++;
        Db.fileIdToFile(fields.no, -1 * fields.ps[i], function (info) {
          outstanding--;
          if (i === 0) {
            saveInfo = info;
          }
          if (i === ilen && outstanding === 0) {
            i++; // So not called again below
            readyToProcess();
          }
        });
      }
    }

    if (i === ilen && outstanding === 0) {
      readyToProcess();
    }

    function readyToProcess() {
      var pcapWriteMethod = Config.getFull(fields.no, "pcapWriteMethod");
      var psid = processSessionIdDisk;
      var writer = internals.writers[pcapWriteMethod];
      if (writer && writer.processSessionId) {
        psid = writer.processSessionId;
      }

      psid(session, headerCb, packetCb, function (err, fields) {
        if (!fields) {
          return endCb(err, fields);
        }

        if (!fields.ta) {
          fields.ta = [];
        }

        fixFields(fields, endCb);
      }, limit);
    }
  });
}

function processSessionIdAndDecode(id, numPackets, doneCb) {
  var packets = [];
  processSessionId(id, true, null, function (pcap, buffer, cb, i) {
    var obj = {};
    if (buffer.length > 16) {
      pcap.decode(buffer, obj);
    } else {
      obj = {ip: {p: ""}};
    }
    packets[i] = obj;
    cb(null);
  },
  function(err, session) {
    if (err) {
      return doneCb("error");
    }
    packets = packets.filter(Boolean);
    if (packets.length === 0) {
      return doneCb(null, session, []);
    } else if (packets[0].ip === undefined) {
      return doneCb(null, session, []);
    } else if (packets[0].ip.p === 1) {
      Pcap.reassemble_icmp(packets, function(err, results) {
        return doneCb(err, session, results);
      });
    } else if (packets[0].ip.p === 6) {
      var key;
      if (session["tipv61-term"]) {
        key = session["tipv61-term"];
      } else {
        key = Pcap.inet_ntoa(session.a1);
      }
      Pcap.reassemble_tcp(packets, key + ':' + session.p1, function(err, results) {
        return doneCb(err, session, results);
      });
    } else if (packets[0].ip.p === 17) {
      Pcap.reassemble_udp(packets, function(err, results) {
        return doneCb(err, session, results);
      });
    } else {
      return doneCb(null, session, []);
    }
  },
  numPackets, 10);
}

// Some ideas from hexy.js
function toHex(input, offsets) {
  var out = "";
  var i, ilen;

  for (var pos = 0, poslen = input.length; pos < poslen; pos += 16) {
    var line = input.slice(pos, Math.min(pos+16, input.length));
    if (offsets) {
      out += sprintf.sprintf("<span class=\"sessionln\">%08d:</span> ", pos);
    }

    for (i = 0; i < 16; i++) {
      if (i % 2 === 0 && i > 0) {
        out += " ";
      }
      if (i < line.length) {
        out += sprintf.sprintf("%02x", line[i]);
      } else {
        out += "  ";
      }
    }

    out += " ";

    for (i = 0, ilen = line.length; i < ilen; i++) {
      if (line[i] <= 32 || line[i]  > 128) {
        out += ".";
      } else {
        out += safeStr(line.toString("ascii", i, i+1));
      }
    }
    out += "\n";
  }
  return out;
}

// Modified version of https://gist.github.com/penguinboy/762197
function flattenObject1 (obj) {
  var toReturn = {};

  for (var i in obj) {
    if (!obj.hasOwnProperty(i)) {
      continue;
    }

    if ((typeof obj[i]) === 'object' && !Array.isArray(obj[i])) {
      for (var x in obj[i]) {
        if (!obj[i].hasOwnProperty(x)) {
          continue;
        }

        toReturn[i + '.' + x] = obj[i][x];
      }
    } else {
      toReturn[i] = obj[i];
    }
  }
  return toReturn;
}

function localSessionDetailReturnFull(req, res, session, incoming) {
  if (req.packetsOnly) { // only return packets
    res.render('sessionPackets.pug', {
      filename: 'sessionPackets',
      user: req.user,
      session: session,
      data: incoming,
      reqPackets: req.query.packets,
      query: req.query,
      basedir: "/",
      reqFields: Config.headers("headers-http-request"),
      resFields: Config.headers("headers-http-response"),
      emailFields: Config.headers("headers-email")
    }, function(err, data) {
      if (err) {
        console.trace("ERROR - ", err);
        return req.next(err);
      }
      res.send(data);
    });
  } else { // return SPI data and packets
    jade.render(internals.sessionDetailOld, {
      filename: "sessionDetail",
      user: req.user,
      session: session,
      data: incoming,
      query: req.query,
      basedir: "/",
      reqFields: Config.headers("headers-http-request"),
      resFields: Config.headers("headers-http-response"),
      emailFields: Config.headers("headers-email")
    }, function(err, data) {
      if (err) {
        console.trace("ERROR - ", err);
        return req.next(err);
      }
      res.send(data);
    });
  }
}

function localSessionDetailReturn(req, res, session, incoming) {
  //console.log("ALW", JSON.stringify(incoming));
  var numPackets = req.query.packets || 200;
  if (incoming.length > numPackets) {
    incoming.length = numPackets;
  }

  if (incoming.length === 0) {
    return localSessionDetailReturnFull(req, res, session, []);
  }

  var options = {
    id: session.id,
    nodeName: req.params.nodeName,
    order: [],
    "ITEM-HTTP": {
      order: []
    },
    "ITEM-SMTP": {
      order: []
    },
    "ITEM-CB": {
    }
  };

  if (req.query.needgzip) {
    options["ITEM-HTTP"].order.push("BODY-UNCOMPRESS");
    options["ITEM-SMTP"].order.push("BODY-UNBASE64");
    options["ITEM-SMTP"].order.push("BODY-UNCOMPRESS");
  }

  options.order.push("ITEM-HTTP");
  options.order.push("ITEM-SMTP");

  var decodeOptions = JSON.parse(req.query.decode || "{}");
  for (var key in decodeOptions) {
    if (key.match(/^ITEM/)) {
      options.order.push(key);
    } else {
      options["ITEM-HTTP"].order.push(key);
      options["ITEM-SMTP"].order.push(key);
    }
    options[key] = decodeOptions[key]
  }

  if (req.query.needgzip) {
    options["ITEM-HTTP"].order.push("BODY-UNCOMPRESS");
    options["ITEM-SMTP"].order.push("BODY-UNCOMPRESS");
  }

  options.order.push("ITEM-BYTES");
  options.order.push("ITEM-SORTER");
  if (req.query.needimage) {
    options.order.push("ITEM-LINKBODY");
  }
  if (req.query.base === "hex") {
    options.order.push("ITEM-HEX");
    options["ITEM-HEX"]= {showOffsets: req.query.line === "true"};
  } else if (req.query.base === "ascii") {
    options.order.push("ITEM-ASCII");
  } else if (req.query.base === "utf8") {
    options.order.push("ITEM-UTF8");
  } else {
    options.order.push("ITEM-NATURAL");
  }
  options.order.push("ITEM-CB");
  options["ITEM-CB"].cb = function(err, outgoing) {
    localSessionDetailReturnFull(req, res, session, outgoing);
  };

  if (Config.debug) {
    console.log("Pipeline options", options);
  }

  decode.createPipeline(options, options.order, new decode.Pcap2ItemStream(options, incoming));
}


function localSessionDetail(req, res) {
  if (!req.query) {
    req.query = {gzip: false, line: false, base: "natural", packets: 200};
  }

  req.query.needgzip  = req.query.gzip === "true" || false;
  req.query.needimage = req.query.image === "true" || false;
  req.query.line  = req.query.line  || false;
  req.query.base  = req.query.base  || "ascii";

  var packets = [];
  processSessionId(req.params.id, !req.packetsOnly, null, function (pcap, buffer, cb, i) {
    var obj = {};
    if (buffer.length > 16) {
      try {
        pcap.decode(buffer, obj);
      } catch (e) {
        obj = {ip: {p: "Error decoding" + e}};
        console.trace("loadSessionDetail error", e.stack);
      }
    } else {
      obj = {ip: {p: "Empty"}};
    }
    packets[i] = obj;
    cb(null);
  },
  function(err, session) {
    if (err && session === null) {
      return res.end("Couldn't look up SPI data, error for session " + req.params.id + " Error: " +  err);
    }
    session.id = req.params.id;

    if (session.ta) {
      session.ta = session.ta.sort();
    }

    if (session.hh) {
      session.hh = session.hh.sort();
    }
    if (session.hh1) {
      session.hh1 = session.hh1.sort();
    }
    if (session.hh2) {
      session.hh2 = session.hh2.sort();
    }
    if (session.pr) {
      session.pr = Pcap.protocol2Name(session.pr);
    }
    //console.log("session", util.inspect(session, false, 15));
    /* Now reassembly the packets */
    if (packets.length === 0) {
      session._err = err || "No pcap data found";
      localSessionDetailReturn(req, res, session, []);
    } else if (packets[0].ip === undefined) {
      session._err = "Couldn't decode pcap file, check viewer log";
      localSessionDetailReturn(req, res, session, []);
    } else if (packets[0].ip.p === 1) {
      Pcap.reassemble_icmp(packets, function(err, results) {
        session._err = err;
        localSessionDetailReturn(req, res, session, results || []);
      });
    } else if (packets[0].ip.p === 6) {
      var key;
      if (session["tipv61-term"]) {
        key = session["tipv61-term"];
      } else {
        key = Pcap.inet_ntoa(session.a1);
      }
      Pcap.reassemble_tcp(packets, key + ':' + session.p1, function(err, results) {
        session._err = err;
        localSessionDetailReturn(req, res, session, results || []);
      });
    } else if (packets[0].ip.p === 17) {
      Pcap.reassemble_udp(packets, function(err, results) {
        session._err = err;
        localSessionDetailReturn(req, res, session, results || []);
      });
    } else if (packets[0].ip.p === 58) {
      Pcap.reassemble_icmp(packets, function(err, results) {
        session._err = err;
        localSessionDetailReturn(req, res, session, results || []);
      });
    } else {
      session._err = "Unknown ip.p=" + packets[0].ip.p;
      localSessionDetailReturn(req, res, session, []);
    }
  },
  req.query.needimage?10000:400, 10);
}

/**
 * Get SPI data for a session
 */
app.get('/:nodeName/session/:id/detail', function(req, res) {
  Db.getWithOptions(Db.id2Index(req.params.id), 'session', req.params.id, {}, function(err, session) {
    if (err || !session.found) {
      return res.end("Couldn't look up SPI data, error for session " + req.params.id + " Error: " +  err);
    }

    session = session._source;

    session.id = req.params.id;

    if (session.ta) {
      session.ta = session.ta.sort();
    }
    if (session.hh) {
      session.hh = session.hh.sort();
    }
    if (session.hh1) {
      session.hh1 = session.hh1.sort();
    }
    if (session.hh2) {
      session.hh2 = session.hh2.sort();
    }
    if (session.pr) {
      session.pr = Pcap.protocol2Name(session.pr);
    }

    fixFields(session, function() {
      pug.render(internals.sessionDetailNew, {
        filename    : "sessionDetail",
        user        : req.user,
        session     : session,
        query       : req.query,
        basedir     : "/",
        reqFields   : Config.headers("headers-http-request"),
        resFields   : Config.headers("headers-http-response"),
        emailFields : Config.headers("headers-email")
      }, function(err, data) {
        if (err) {
          console.trace("ERROR - ", err);
          return req.next(err);
        }
        res.send(data);
      });
    });
  });
});

/**
 * Get Session Packets
 */
app.get('/:nodeName/session/:id/packets', function(req, res) {
  isLocalView(req.params.nodeName, function () {
     noCache(req, res);
     req.packetsOnly = true;
     localSessionDetail(req, res);
   },
   function () {
     return proxyRequest(req, res, function (err) {
       Db.get(Db.id2Index(req.params.id), 'session', req.params.id, function(err, session) {
         var fields = session._source || session.fields;
         fields._err = "Couldn't connect to remote viewer to fetch packets";
         localSessionDetailReturnFull(req, res, fields, []);
       });
     });
   });
});

app.get('/:nodeName/:id/sessionDetail', function(req, res) {
  isLocalView(req.params.nodeName, function () {
    noCache(req, res);
    localSessionDetail(req, res);
  },
  function () {
    return proxyRequest(req, res, function (err) {
      Db.get(Db.id2Index(req.params.id), 'session', req.params.id, function(err, session) {
        var fields = session._source || session.fields;
        fields._err = "Couldn't connect to remote viewer, only displaying SPI data";
        localSessionDetailReturnFull(req, res, fields, []);
      });
    });
  });
});

function reqGetRawBody(req, cb) {
  processSessionIdAndDecode(req.params.id, 10000, function(err, session, incoming) {
    if (err) {
      return cb(err);
    }


    if (incoming.length === 0) {
      return cb(null, null);
    }

    var options = {
      id: session.id,
      nodeName: req.params.nodeName,
      order: [],
      "ITEM-HTTP": {
        order: []
      },
      "ITEM-SMTP": {
        order: ["BODY-UNBASE64"]
      },
      "ITEM-CB": {
      },
      "ITEM-RAWBODY": {
        bodyNumber: +req.params.bodyNum
      }
    };

    if (req.query.needgzip) {
      options["ITEM-HTTP"].order.push("BODY-UNCOMPRESS");
      options["ITEM-SMTP"].order.push("BODY-UNCOMPRESS");
    }

    options.order.push("ITEM-HTTP");
    options.order.push("ITEM-SMTP");

    options.order.push("ITEM-RAWBODY");
    options.order.push("ITEM-CB");
    options["ITEM-CB"].cb = function(err, items) {
      if (err) {
        return cb(err);
      }
      if (items === undefined || items.length === 0) {
        return cb("No match");
      }
      cb(err, items[0].data);
    };

    decode.createPipeline(options, options.order, new decode.Pcap2ItemStream(options, incoming));
  });
}

app.get('/:nodeName/:id/body/:bodyType/:bodyNum/:bodyName', checkProxyRequest, function(req, res) {
  reqGetRawBody(req, function (err, data) {
    if (err) {
      console.trace(err);
      return res.end("Error");
    }

    if (req.params.bodyType === "file") {
      res.setHeader("Content-Type", "application/force-download");
    }
    res.end(data);
  });
});

app.get('/:nodeName/:id/bodypng/:bodyType/:bodyNum/:bodyName', checkProxyRequest, function(req, res) {
  if (!Png) {
    return res.send (internals.emptyPNG);
  }
  reqGetRawBody(req, function (err, data) {
    if (err || data === null || data.length === 0) {
      return res.send (internals.emptyPNG);
    }
    res.setHeader("Content-Type", "image/png");

    var png = new Png(data, internals.PNG_LINE_WIDTH, Math.ceil(data.length/internals.PNG_LINE_WIDTH), 'gray');
    var png_image = png.encodeSync();

    res.send(png_image);
  });
});

function writePcap(res, id, options, doneCb) {
  var b = new Buffer(0xfffe);
  var nextPacket = 0;
  var boffset = 0;
  var packets = {};

  processSessionId(id, false, function (pcap, buffer) {
    if (options.writeHeader) {
      res.write(buffer);
      options.writeHeader = false;
    }
  },
  function (pcap, buffer, cb, i) {
    // Save this packet in its spot
    packets[i] = buffer;

    // Send any packets we have in order
    while (packets[nextPacket]) {
      buffer = packets[nextPacket];
      delete packets[nextPacket];
      nextPacket++;

      if (boffset + buffer.length > b.length) {
        res.write(b.slice(0, boffset));
        boffset = 0;
        b = new Buffer(0xfffe);
      }
      buffer.copy(b, boffset, 0, buffer.length);
      boffset += buffer.length;
    }
    cb(null);
  },
  function(err, session) {
    if (err) {
      console.log("writePcap", err);
    }
    res.write(b.slice(0, boffset));
    doneCb(err);
  }, undefined, 10);
}

function writePcapNg(res, id, options, doneCb) {
  var b = new Buffer(0xfffe);
  var boffset = 0;

  processSessionId(id, true, function (pcap, buffer) {
    if (options.writeHeader) {
      res.write(pcap.getHeaderNg());
      options.writeHeader = false;
    }
  },
  function (pcap, buffer, cb) {
    if (boffset + buffer.length + 20 > b.length) {
      res.write(b.slice(0, boffset));
      boffset = 0;
      b = new Buffer(0xfffe);
    }

    /* Need to write the ng block, and conver the old timestamp */

    b.writeUInt32LE(0x00000006, boffset);               // Block Type
    var len = ((buffer.length + 20 + 3) >> 2) << 2;
    b.writeUInt32LE(len, boffset + 4);                  // Block Len 1
    b.writeUInt32LE(0, boffset + 8);                    // Interface Id

    // js has 53 bit numbers, this will over flow on Jun 05 2255
    var time = buffer.readUInt32LE(0)*1000000 + buffer.readUInt32LE(4);
    b.writeUInt32LE(Math.floor(time / 0x100000000), boffset + 12);         // Block Len 1
    b.writeUInt32LE(time % 0x100000000, boffset + 16);   // Interface Id

    buffer.copy(b, boffset + 20, 8, buffer.length - 8);     // cap_len, packet_len
    b.fill(0, boffset + 12 + buffer.length, boffset + 12 + buffer.length + (4 - (buffer.length%4)) % 4);   // padding
    boffset += len - 8;

    b.writeUInt32LE(0, boffset);                        // Options
    b.writeUInt32LE(len, boffset+4);                    // Block Len 2
    boffset += 8;

    cb(null);
  },
  function(err, session) {
    if (err) {
      console.log("writePcapNg", err);
      return;
    }
    res.write(b.slice(0, boffset));

    session.version = molochversion.version;
    delete session.ps;
    var json = JSON.stringify(session);

    var len = ((json.length + 20 + 3) >> 2) << 2;
    b = new Buffer(len);

    b.writeUInt32LE(0x80808080, 0);               // Block Type
    b.writeUInt32LE(len, 4);                      // Block Len 1
    b.write("MOWL", 8);                           // Magic
    b.writeUInt32LE(json.length, 12);             // Block Len 1
    b.write(json, 16);                            // Magic
    b.fill(0, 16 + json.length, 16 + json.length + (4 - (json.length%4)) % 4);   // padding
    b.writeUInt32LE(len, len-4);                  // Block Len 2
    res.write(b);

    doneCb(err);
  });
}

app.get('/:nodeName/pcapng/:id.pcapng', checkProxyRequest, function(req, res) {
  noCache(req, res, "application/vnd.tcpdump.pcap");
  writePcapNg(res, req.params.id, {writeHeader: !req.query || !req.query.noHeader || req.query.noHeader !== "true"}, function () {
    res.end();
  });
});

app.get('/:nodeName/pcap/:id.pcap', checkProxyRequest, function(req, res) {
  noCache(req, res, "application/vnd.tcpdump.pcap");

  writePcap(res, req.params.id, {writeHeader: !req.query || !req.query.noHeader || req.query.noHeader !== "true"}, function () {
    res.end();
  });
});

app.get('/:nodeName/raw/:id.png', checkProxyRequest, function(req, res) {
  noCache(req, res, "image/png");

  if (!Png) {
    return res.send (internals.emptyPNG);
  }

  processSessionIdAndDecode(req.params.id, 100, function(err, session, results) {
    if (err) {
      return res.send (internals.emptyPNG);
    }
    var size = 0;
    var i, ilen;
    for (i = (req.query.type !== 'dst'?0:1), ilen = results.length; i < ilen; i+=2) {
      size += results[i].data.length + 2*internals.PNG_LINE_WIDTH - (results[i].data.length % internals.PNG_LINE_WIDTH);
    }
    var buffer = new Buffer(size);
    var pos = 0;
    if (size === 0) {
      return res.send (internals.emptyPNG);
    }
    for (i = (req.query.type !== 'dst'?0:1), ilen = results.length; i < ilen; i+=2) {
      results[i].data.copy(buffer, pos);
      pos += results[i].data.length;
      var fillpos = pos;
      pos += 2*internals.PNG_LINE_WIDTH - (results[i].data.length % internals.PNG_LINE_WIDTH);
      buffer.fill(0xff, fillpos, pos);
    }

    var png = new Png(buffer, internals.PNG_LINE_WIDTH, (size/internals.PNG_LINE_WIDTH)-1, 'gray');
    var png_image = png.encodeSync();

    res.send(png_image);
  });
});

app.get('/:nodeName/raw/:id', checkProxyRequest, function(req, res) {
  noCache(req, res, "application/vnd.tcpdump.pcap");

  processSessionIdAndDecode(req.params.id, 10000, function(err, session, results) {
    if (err) {
      return res.send("Error");
    }
    for (var i = (req.query.type !== 'dst'?0:1), ilen = results.length; i < ilen; i+=2) {
      res.write(results[i].data);
    }
    res.end();
  });
});

app.get('/:nodeName/entirePcap/:id.pcap', checkProxyRequest, function(req, res) {
  noCache(req, res, "application/vnd.tcpdump.pcap");

  var options = {writeHeader: true};

  var query = { _source: ["ro"],
                size: 1000,
                query: {term: {ro: req.params.id}},
                sort: { lp: { order: 'asc' } }
              };

  console.log("entirePcap query", JSON.stringify(query));

  Db.searchPrimary('sessions-*', 'session', query, function(err, data) {
    async.forEachSeries(data.hits.hits, function(item, nextCb) {
      writePcap(res, item._id, options, nextCb);
    }, function (err) {
      res.end();
    });
  });
});

function sessionsPcapList(req, res, list, pcapWriter, extension) {

  if (list.length > 0 && list[0].fields) {
    list = list.sort(function(a,b){return a.fields.lp - b.fields.lp;});
  } else if (list.length > 0 && list[0]._source) {
    list = list.sort(function(a,b){return a._source.lp - b._source.lp;});
  }

  var options = {writeHeader: true};

  async.eachLimit(list, 10, function(item, nextCb) {
    var fields = item._source || item.fields;
    isLocalView(fields.no, function () {
      // Get from our DISK
      pcapWriter(res, item._id, options, nextCb);
    },
    function () {
      // Get from remote DISK
      getViewUrl(fields.no, function(err, viewUrl, client) {
        var buffer = new Buffer(fields.pa*20 + fields.by);
        var bufpos = 0;
        var info = url.parse(viewUrl);
        info.path = Config.basePath(fields.no) + fields.no + "/" + extension + "/" + item._id + "." + extension;
        info.agent = (client === http?internals.httpAgent:internals.httpsAgent);

        addAuth(info, req.user, fields.no);
        addCaTrust(info, fields.no);
        var preq = client.request(info, function(pres) {
          pres.on('data', function (chunk) {
            if (bufpos + chunk.length > buffer.length) {
              var tmp = new Buffer(buffer.length + chunk.length*10);
              buffer.copy(tmp, 0, 0, bufpos);
              buffer = tmp;
            }
            chunk.copy(buffer, bufpos);
            bufpos += chunk.length;
          });
          pres.on('end', function () {
            if (bufpos < 24) {
            } else if (options.writeHeader) {
              options.writeHeader = false;
              res.write(buffer.slice(0, bufpos));
            } else {
              res.write(buffer.slice(24, bufpos));
            }
            setImmediate(nextCb);
          });
        });
        preq.on('error', function (e) {
          console.log("ERROR - Couldn't proxy pcap request=", info, "\nerror=", e);
          nextCb(null);
        });
        preq.end();
      });
    });
  }, function(err) {
    res.end();
  });
}

function sessionsPcap(req, res, pcapWriter, extension) {
  noCache(req, res, "application/vnd.tcpdump.pcap");

  if (req.query.ids) {
    var ids = queryValueToArray(req.query.ids);

    sessionsListFromIds(req, ids, ["lp", "no", "by", "pa", "ro"], function(err, list) {
      sessionsPcapList(req, res, list, pcapWriter, extension);
    });
  } else {
    sessionsListFromQuery(req, res, ["lp", "no", "by", "pa", "ro"], function(err, list) {
      sessionsPcapList(req, res, list, pcapWriter, extension);
    });
  }
}

app.get(/\/sessions.pcapng.*/, function(req, res) {
  return sessionsPcap(req, res, writePcapNg, "pcapng");
});

app.get(/\/sessions.pcap.*/, function(req, res) {
  return sessionsPcap(req, res, writePcap, "pcap");
});


app.post('/deleteUser/:userId', checkToken, function(req, res) {
  if (!req.user.createEnabled) {
    return res.send(JSON.stringify({success: false, text: "Need admin privileges"}));
  }

  if (req.params.userId === req.user.userId) {
    return res.send(JSON.stringify({success: false, text: "Can not delete yourself"}));
  }

  Db.deleteUser(req.params.userId, function(err, data) {
    setTimeout(function (){res.send(JSON.stringify({success: true, text: "User deleted"}));}, 200);
  });
});

app.post('/changePassword', checkToken, function(req, res) {
  function error(text) {
    return res.send(JSON.stringify({success: false, text: text}));
  }

  if (!req.body.newPassword || req.body.newPassword.length < 3) {
    return error("New password needs to be at least 3 characters");
  }

  if (req.token.cp && (req.user.passStore !== Config.pass2store(req.token.suserId, req.body.currentPassword) ||
                   req.token.suserId !== req.user.userId)) {
    return error("Current password mismatch");
  }

  Db.getUser(req.token.suserId, function(err, user) {
    if (err || !user.found) {
      console.log("changePassword failed", err, user);
      return error("Unknown user");
    }
    user = user._source;
    user.passStore = Config.pass2store(user.userId, req.body.newPassword);
    Db.setUser(user.userId, user, function(err, info) {
      if (err) {
        console.log("changePassword error", err, info);
        return error("Update failed");
      }
      return res.send(JSON.stringify({success: true, text: "Changed password successfully"}));
    });
  });
});

app.post('/changeSettings', checkToken, function(req, res) {
  function error(text) {
    return res.send(JSON.stringify({success: false, text: text}));
  }

  Db.getUser(req.token.suserId, function(err, user) {
    if (err || !user.found) {
      console.log("changeSettings failed", err, user);
      return error("Unknown user");
    }

    user = user._source;
    user.settings = req.body;
    delete user.settings.token;

    Db.setUser(user.userId, user, function(err, info) {
      if (err) {
        console.log("changeSettings error", err, info);
        return error("Change settings update failed");
      }
      return res.send(JSON.stringify({success: true, text: "Changed password successfully"}));
    });
  });
});

app.post('/updateView', checkToken, function(req, res) {
  function error(text) {
    return res.send(JSON.stringify({success: false, text: text}));
  }

  if (!req.body.viewName || !req.body.viewExpression) {
    return error("Missing viewName or viewExpression");
  }

  Db.getUser(req.token.suserId, function(err, user) {
    if (err || !user.found) {
      console.log("updateView failed", err, user);
      return error("Unknown user");
    }

    user = user._source;
    user.views = user.views || {};
    var container = user.views;
    if (req.body.groupName) {
      req.body.groupName = req.body.groupName.replace(/[^-a-zA-Z0-9_: ]/g, "");
      if (!user.views._groups) {
        user.views._groups = {};
      }
      if (!user.views._groups[req.body.groupName]) {
        user.views._groups[req.body.groupName] = {};
      }
      container = user.views._groups[req.body.groupName];
    }
    req.body.viewName = req.body.viewName.replace(/[^-a-zA-Z0-9_: ]/g, "");
    if (container[req.body.viewName]) {
      container[req.body.viewName].expression = req.body.viewExpression;
    } else {
      container[req.body.viewName] = {expression: req.body.viewExpression};
    }

    Db.setUser(user.userId, user, function(err, info) {
      if (err) {
        console.log("updateView error", err, info);
        return error("Create View update failed");
      }
      return res.send(JSON.stringify({success: true, text: "Updated view successfully"}));
    });
  });
});

app.post('/deleteView', checkToken, function(req, res) {
  function error(text) {
    return res.send(JSON.stringify({success: false, text: text}));
  }

  if (!req.body.view) {
    return error("Missing view");
  }

  Db.getUser(req.token.suserId, function(err, user) {
    if (err || !user.found) {
      console.log("deleteView failed", err, user);
      return error("Unknown user");
    }

    user = user._source;
    user.views = user.views || {};
    delete user.views[req.body.view];

    Db.setUser(user.userId, user, function(err, info) {
      if (err) {
        console.log("deleteView error", err, info);
        return error("Create View update failed");
      }
      return res.send(JSON.stringify({success: true, text: "Deleted view successfully"}));
    });
  });
});

app.get('/user/settings', function(req, res) {
  Db.getUserCache(req.user.userId, function(err, user) {
    if (err || !user || !user.found) {
      if (app.locals.noPasswordSecret) {
        // TODO: send anonymous user's settings
        return res.send("{}");
      } else {
        console.log("Unknown user", err, user);
        return res.send("{}");
      }
    }

    var settings = user._source.settings || {};

    return res.send(settings);
  });
});

app.get('/user/views', function(req, res) {
  Db.getUserCache(req.user.userId, function(err, user) {
    if (err || !user || !user.found) {
      if (app.locals.noPasswordSecret) {
        // TODO: send anonymous user's views
        return res.send("{}");
      } else {
        console.log("Unknown user", err, user);
        return res.send("{}");
      }
    }

    var views = user._source.views || {};

    return res.send(views);
  });
});

app.post('/user/views/delete', checkCookieToken, function(req, res) {
  function error(text) {
    return res.send(JSON.stringify({success: false, text: text}));
  }

  if (!req.body.view) { return error("Missing view"); }

  Db.getUser(req.token.userId, function(err, user) {
    if (err || !user.found) {
      console.log("Delete view failed", err, user);
      return error("Unknown user");
    }

    user = user._source;
    user.views = user.views || {};
    delete user.views[req.body.view];

    Db.setUser(user.userId, user, function(err, info) {
      if (err) {
        console.log("Delete view failed", err, info);
        return error("Delete view failed");
      }
      return res.send(JSON.stringify({success: true, text: "Deleted view successfully"}));
    });
  });
});

app.post('/user/views/create', checkCookieToken, function(req, res) {
  function error(text) {
    return res.send(JSON.stringify({success: false, text: text}));
  }

  if (!req.body.viewName)   { return error("Missing view name"); }
  if (!req.body.expression) { return error("Missing view expression"); }

  Db.getUser(req.token.userId, function(err, user) {
    if (err || !user.found) {
      console.log("Create view failed", err, user);
      return error("Unknown user");
    }

    user = user._source;
    user.views = user.views || {};
    var container = user.views;
    if (req.body.groupName) {
      req.body.groupName = req.body.groupName.replace(/[^-a-zA-Z0-9_: ]/g, "");
      if (!user.views._groups) {
        user.views._groups = {};
      }
      if (!user.views._groups[req.body.groupName]) {
        user.views._groups[req.body.groupName] = {};
      }
      container = user.views._groups[req.body.groupName];
    }
    req.body.viewName = req.body.viewName.replace(/[^-a-zA-Z0-9_: ]/g, "");
    if (container[req.body.viewName]) {
      container[req.body.viewName].expression = req.body.expression;
    } else {
      container[req.body.viewName] = {expression: req.body.expression};
    }

    Db.setUser(user.userId, user, function(err, info) {
      if (err) {
        console.log("Create view error", err, info);
        return error("Create view failed");
      }
      return res.send(JSON.stringify({success: true, text: "Created view successfully", views:user.views}));
    });
  });
});

internals.usersMissing = {
  userId: "",
  userName: "",
  expression: "",
  enabled: 0,
  createEnabled: 0,
  webEnabled: 0,
  headerAuthEnabled: 0,
  emailSearch: 0,
  removeEnabled: 0
};
app.post('/user/list', function(req, res) {
  var columns = ["userId", "userName", "expression", "enabled", "createEnabled", "webEnabled", "headerAuthEnabled", "emailSearch", "removeEnabled"];

  var query = {_source: columns,
               sort: {},
               from: +req.body.start || 0,
               size: +req.body.length || 10000
              };

  if (req.body.filter) {
    query.query = {bool: {should: [{wildcard: {userName: "*" + req.body.filter + "*"}},
                                   {wildcard: {userId: "*" + req.body.filter + "*"}}
                                  ]
                         }
                  };
  }

  req.body.sortField = req.body.sortField || "userId";
  query.sort[req.body.sortField] = { order: req.body.desc === true ? "desc": "asc"};
  query.sort[req.body.sortField].missing = internals.usersMissing[req.body.sortField];

  async.parallel({
    users: function (cb) {
      Db.searchUsers(query, function(err, result) {
        if (err || result.error) {
          console.log("ERROR - users.json", err || result.error);
          res.send({total: 0, results: []});
        } else {
          var results = {total: result.hits.total, results: []};
          for (var i = 0, ilen = result.hits.hits.length; i < ilen; i++) {
            var fields = result.hits.hits[i]._source || result.hits.hits[i].fields;
            fields.id = result.hits.hits[i]._id;
            fields.expression = safeStr(fields.expression || "");
            fields.headerAuthEnabled = fields.headerAuthEnabled || false;
            fields.emailSearch = fields.emailSearch || false;
            fields.removeEnabled = fields.removeEnabled || false;
            fields.userName = safeStr(fields.userName || "");
            results.results.push(fields);
          }
          cb(null, results);
        }
      });
    },
    total: function (cb) {
      Db.numberOfUsers(cb);
    }
  },
  function(err, results) {
    var r = {draw: req.body.draw,
             recordsTotal: results.total,
             recordsFiltered: results.users.total,
             data: results.users.results};
    res.send(r);
  });
});

app.post('/user/create', checkCookieToken, function(req, res) {
  function error(text) {
    res.status(403);
    return res.send(JSON.stringify({success: false, text: text}));
  }

  if (!req.user.createEnabled) {
    return error('Need admin privileges');
  }

  if (!req.body || !req.body.userId || !req.body.userName || !req.body.password) {
    return error('Missing/Empty required fields');
  }

  if (req.body.userId.match(/[^\w.-]/)) {
    return error('User ID must be word characters');
  }

  Db.getUser(req.body.userId, function(err, user) {
    if (!user || user.found) {
      console.log('Trying to add duplicate user', err, user);
      return error('User already exists');
    }

    var nuser = {
      userId: req.body.userId,
      userName: req.body.userName,
      expression: req.body.expression,
      passStore: Config.pass2store(req.body.userId, req.body.password),
      enabled: req.body.enabled === true,
      webEnabled: req.body.webEnabled === true,
      emailSearch: req.body.emailSearch === true,
      headerAuthEnabled: req.body.headerAuthEnabled === true,
      createEnabled: req.body.createEnabled === true,
      removeEnabled: req.body.removeEnabled === true
    };

    console.log('Creating new user', nuser);
    Db.setUser(req.body.userId, nuser, function(err, info) {
      if (!err) {
        return res.send(JSON.stringify({success: true, text:'User created succesfully'}));
      } else {
        console.log('ERROR - add user', err, info);
        return error(err);
      }
    });
  });
});

app.post('/user/delete', checkCookieToken, function(req, res) {
  function error(text) {
    res.status(403);
    return res.send(JSON.stringify({success: false, text: text}));
  }

  if (!req.user.createEnabled) {
    return error('Need admin privileges');
  }

  if (req.body.userId === req.user.userId) {
    return error('Can not delete yourself');
  }

  Db.deleteUser(req.body.userId, function(err, data) {
    setTimeout(function () {
      res.send(JSON.stringify({success: true, text: 'User deleted successfully'}));
    }, 200);
  });
});

app.post('/user/update', checkCookieToken, function(req, res) {
  function error(text) {
    res.status(403);
    return res.send(JSON.stringify({success: false, text: text}));
  }

  if (!req.user.createEnabled) {
    return error('Need admin privileges');
  }

  /*if (req.params.userId === req.user.userId && req.query.createEnabled !== undefined && req.query.createEnabled !== "true") {
    return res.send(JSON.stringify({success: false, text: "Can not turn off your own admin privileges"}));
  }*/

  Db.getUser(req.body.userId, function(err, user) {
    if (err || !user.found) {
      console.log('update user failed', err, user);
      return error('User not found');
    }
    user = user._source;

    user.enabled = req.body.enabled === true;

    if (req.body.expression !== undefined) {
      if (req.body.expression.match(/^\s*$/)) {
        delete user.expression;
      } else {
        user.expression = req.body.expression;
      }
    }

    if (req.body.userName !== undefined) {
      if (req.body.userName.match(/^\s*$/)) {
        console.log("ERROR - empty username", req.body);
        return error('Username can not be empty');
      } else {
        user.userName = req.body.userName;
      }
    }

    user.webEnabled = req.body.webEnabled === true;
    user.emailSearch = req.body.emailSearch === true;
    user.headerAuthEnabled = req.body.headerAuthEnabled === true;
    user.removeEnabled = req.body.removeEnabled === true;

    // Can only change createEnabled if it is currently turned on
    if (req.body.createEnabled !== undefined && req.user.createEnabled && req.body.createEnabled) {
      user.createEnabled = req.body.createEnabled === true;
    }

    Db.setUser(req.body.userId, user, function(err, info) {
      console.log(user, err, info);
      return res.send(JSON.stringify({success: true, text:'User "' + req.body.userId + '" updated successfully'}));
    });
  });
});

app.post('/cronQueries.json', checkToken, function(req, res) {
  var results = [];
  Db.search("queries", "query", {size:1000, query: {term: {creator: req.user.userId}}}, function (err, data) {
    if (err || !data.hits || !data.hits.hits) {
      return res.send(JSON.stringify(results));
    }

    for (var i = 0, ilen = data.hits.hits.length; i < ilen; i++) {
      results.push(data.hits.hits[i]._source);
    }

    res.send(JSON.stringify(results));
  });
});

app.post('/updateCronQuery', checkToken, function(req, res) {
  function error(text) {
    return res.send(JSON.stringify({success: false, text: text}));
  }

  if (!req.body.key || !req.body.name || req.body.query === undefined || !req.body.action) {
    return error("Missing required parameter");
  }

  var document = {
    doc: {
      enabled: (req.body.enabled === "true"),
      name:req.body.name,
      query: req.body.query,
      tags: req.body.tags,
      action: req.body.action
    }
  };

  if (req.body.key === "_create_") {
    if (req.body.since === "-1") {
      document.doc.lpValue =  document.doc.lastRun = 0;
    } else {
      document.doc.lpValue =  document.doc.lastRun = Math.floor(Date.now()/1000) - 60*60*parseInt(req.body.since || "0", 10);
    }
    document.doc.count = 0;
    document.doc.creator = req.user.userId || "anonymous";
    Db.indexNow("queries", "query", null, document.doc, function(err, info) {
      if (Config.get("cronQueries", false)) {
        processCronQueries();
      }
      return res.send(JSON.stringify({success: true, text: "Created", key: info._id}));
    });
    return;
  }

  Db.get("queries", 'query', req.body.key, function(err, sq) {
    if (err || !sq.found) {
      console.log("updateCronQuery failed", err, sq);
      return error("Unknown query");
    }

    Db.update('queries', 'query', req.body.key, document, {refresh: 1}, function(err, data) {
      if (err) {
        console.log("updateCronQuery error", err, document, data);
        return error("Cron query update failed");
      }
      if (Config.get("cronQueries", false)) {
        processCronQueries();
      }
      return res.send(JSON.stringify({success: true, text: "Updated cron query successfully"}));
    });
  });
});

app.post('/deleteCronQuery', checkToken, function(req, res) {
  function error(text) {
    return res.send(JSON.stringify({success: false, text: text}));
  }

  if (!req.body.key) {
    return error("Missing cron query key");
  }

  Db.deleteDocument("queries", 'query', req.body.key, {refresh: 1}, function(err, sq) {
    res.send(JSON.stringify({success: true, text: "Deleted view successfully"}));
  });
});

app.post('/tableState/:tablename', function(req, res) {
  function error(text) {
    return res.send(JSON.stringify({success: false, text: text}));
  }

  Db.getUser(req.user.userId, function(err, user) {
    if (err || !user.found) {
      console.log("save tableState failed", err, user);
      return error("Unknown user");
    }
    user = user._source;

    if (!user.tableStates) {
      user.tableStates = {};
    }
    user.tableStates[req.params.tablename] = req.body;
    Db.setUser(user.userId, user, function(err, info) {
      if (err) {
        console.log("tableState error", err, info);
        return error("tableState update failed");
      }
      return res.send(JSON.stringify({success: true, text: "updated table state successfully"}));
    });
  });
});

app.get('/tableState/:tablename', function(req, res) {
  Db.getUserCache(req.user.userId, function(err, user) {
    if (err || !user.found) {
      console.log("Unknown user", err, user);
      return res.send("{}");
    }
    user = user._source;
    if (!user.tableStates || !user.tableStates[req.params.tablename]) {
      return res.send("{}");
    }
    return res.send(user.tableStates[req.params.tablename]);
  });
});

//////////////////////////////////////////////////////////////////////////////////
//// Session Add/Remove Tags
//////////////////////////////////////////////////////////////////////////////////

function addTagsList(allTagIds, allTagNames, list, doneCb) {
  async.eachLimit(list, 10, function(session, nextCb) {
    var tagIds = [];

    var fields = session._source || session.fields;

    if (!fields) {
      console.log("No Fields", session);
      return nextCb(null);
    }

    if (fields.ta === undefined) {
      fields.ta = [];
      fields["tags-term"] = [];
    }


    // Find which tags need to be added to this session
    for (var i = 0, ilen = allTagIds.length; i < ilen; i++) {
      if (fields.ta.indexOf(allTagIds[i]) === -1) {
        fields.ta.push(allTagIds[i]);
      }
    }

    // Do the ES update
    var document = {
      doc: {
        ta: fields.ta
      }
    };

    // Do the same for tags-term if it exists.  (it won't for old sessions)
    if (fields["tags-term"]) {
      for (var i = 0, ilen = allTagNames.length; i < ilen; i++) {
        if (fields["tags-term"].indexOf(allTagNames[i]) === -1) {
          fields["tags-term"].push(allTagNames[i]);
        }
      }
      document.doc["tags-term"] = fields["tags-term"];
    }

    Db.update(Db.id2Index(session._id), 'session', session._id, document, function(err, data) {
      if (err) {
        console.log("CAN'T UPDATE", session, err, data);
      }
      nextCb(null);
    });
  }, doneCb);
}

function removeTagsList(res, allTagIds, allTagNames, list) {
  async.eachLimit(list, 10, function(session, nextCb) {
    var tagIds = [];

    var fields = session._source || session.fields;
    if (!fields || !fields.ta) {
      return nextCb(null);
    }

    // Find which tags need to be removed from this session
    for (var i = 0, ilen = allTagIds.length; i < ilen; i++) {
      var pos = fields.ta.indexOf(allTagIds[i]);
      if (pos !== -1) {
        fields.ta.splice(pos, 1);
      }
    }

    // Do the ES update
    var document = {
      doc: {
        ta: fields.ta
      }
    };

    // Do the same for tags-term if it exists.  (it won't for old sessions)
    if (fields["tags-term"]) {
      for (var i = 0, ilen = allTagNames.length; i < ilen; i++) {
        var pos = fields["tags-term"].indexOf(allTagNames[i]);
        if (pos !== -1) {
          fields["tags-term"].splice(pos, 1);
        }
      }
      document.doc["tags-term"] = fields["tags-term"];
    }

    Db.update(Db.id2Index(session._id), 'session', session._id, document, function(err, data) {
      if (err) {
        console.log("removeTagsList error", err);
      }
      nextCb(null);
    });
  }, function (err) {
    return res.send(JSON.stringify({success: true, text: "Tags removed successfully"}));
  });
}

function mapTags(tags, prefix, tagsCb) {
  async.map(tags, function (tag, cb) {
    Db.tagNameToId(prefix + tag, function (tagid) {
      if (tagid === -1) {
        Db.createTag(prefix + tag, function(tagid) {
          cb(null, tagid);
        });
      } else {
        cb(null, tagid);
      }
    });
  }, function (err, result) {
    tagsCb(null, result);
  });
}

app.post('/addTags', function(req, res) {
  var tags = [];
  if (req.body.tags) {
    tags = req.body.tags.replace(/[^-a-zA-Z0-9_:,]/g, "").split(",");
  }

  if (tags.length === 0) {
    return res.send(JSON.stringify({success: false, text: "No tags specified"}));
  }

  mapTags(tags, "", function(err, tagIds) {
    if (req.body.ids) {
      var ids = queryValueToArray(req.body.ids);

      sessionsListFromIds(req, ids, ["ta", "tags-term", "no"], function(err, list) {
        addTagsList(tagIds, tags, list, function () {
          return res.send(JSON.stringify({success: true, text: "Tags added successfully"}));
        });
      });
    } else {
      sessionsListFromQuery(req, res, ["ta", "tags-term", "no"], function(err, list) {
        addTagsList(tagIds, tags, list, function () {
          return res.send(JSON.stringify({success: true, text: "Tags added successfully"}));
        });
      });
    }
  });
});

app.post('/removeTags', function(req, res) {
  if (!req.user.removeEnabled) {
    return res.send(JSON.stringify({success: false, text: "Need remove data privileges"}));
  }
  var tags = [];
  if (req.body.tags) {
    tags = req.body.tags.replace(/[^-a-zA-Z0-9_:,]/g, "").split(",");
  }

  if (tags.length === 0) {
    return res.send(JSON.stringify({success: false, text: "No tags specified"}));
  }

  mapTags(tags, "", function(err, tagIds) {
    if (req.body.ids) {
      var ids = queryValueToArray(req.body.ids);

      sessionsListFromIds(req, ids, ["ta", "tags-term"], function(err, list) {
        removeTagsList(res, tagIds, tags, list);
      });
    } else {
      sessionsListFromQuery(req, res, ["ta", "tags-term"], function(err, list) {
        removeTagsList(res, tagIds, tags, list);
      });
    }
  });
});

function searchAndTagList(allTagIds, list, doneCb) {
  async.eachLimit(list, 10, function(session, nextCb) {
    var fields = session._source || session.fields;
    if (!fields) {
      console.log("No Fields", session);
      return nextCb(null);
    }

    var doit = false;
    if (fields.ta) {
      for (var i = 0, ilen = allTagIds.length; i < ilen; i++) {
        if (fields.ta.indexOf(allTagIds[i]) === -1) {
          doit = true;
          break;
        }
      }
    } else {
      doit = true;
    }

    if (doit) {
      console.log("doit", session._id);
    } else {
      console.log("dont doit", session._id);
    }
    nextCb(null);
  }, doneCb);
}

app.post('/searchAndTag', function(req, res) {
  var tags = [];
  var regex = req.body.regex;
  if (req.body.tags) {
    tags = req.body.tags.replace(/[^-a-zA-Z0-9_:,]/g, "").split(",");
  }

  if (tags.length === 0) {
    return res.send(JSON.stringify({success: false, text: "No tags specified"}));
  }

  if (regex.length === 0) {
    return res.send(JSON.stringify({success: false, text: "No regex specified"}));
  }

  mapTags(tags, "", function(err, tagIds) {
    if (req.body.ids) {
      var ids = queryValueToArray(req.body.ids);

      sessionsListFromIds(req, ids, ["ta", "tags-term", "no"], function(err, list) {
        searchAndTagList(tagIds, list, function () {
          return res.send(JSON.stringify({success: true, text: "Tags added successfully"}));
        });
      });
    } else {
      sessionsListFromQuery(req, res, ["ta", "tags-term", "no"], function(err, list) {
        searchAndTagList(tagIds, list, function () {
          return res.send(JSON.stringify({success: true, text: "Tags added successfully"}));
        });
      });
    }
  });
});

//////////////////////////////////////////////////////////////////////////////////
//// Pcap Delete/Scrub
//////////////////////////////////////////////////////////////////////////////////

function pcapScrub(req, res, id, entire, endCb) {
  if (pcapScrub.scrubbingBuffers === undefined) {
    pcapScrub.scrubbingBuffers = [new Buffer(5000), new Buffer(5000), new Buffer(5000)];
    pcapScrub.scrubbingBuffers[0].fill(0);
    pcapScrub.scrubbingBuffers[1].fill(1);
    var str = "Scrubbed! Hoot! ";
    for (var i = 0; i < 5000;) {
      i += pcapScrub.scrubbingBuffers[2].write(str, i);
    }
  }

  function processFile(pcap, pos, i, nextCb) {
    pcap.ref();
    pcap.readPacket(pos, function(packet) {
      pcap.unref();

      if (packet) {
        if (packet.length > 16) {
          try {
            var obj = {};
            pcap.decode(packet, obj);
            pcap.scrubPacket(obj, pos, pcapScrub.scrubbingBuffers[0], entire);
            pcap.scrubPacket(obj, pos, pcapScrub.scrubbingBuffers[1], entire);
            pcap.scrubPacket(obj, pos, pcapScrub.scrubbingBuffers[2], entire);
          } catch (e) {
            console.log("Couldn't scrub packet at ", pos, e);
          }
          return nextCb(null);
        } else {
          console.log("Couldn't scrub packet at ", pos);
          return nextCb(null);
        }
      }
    });
  }

  Db.getWithOptions(Db.id2Index(id), 'session', id, {_source: "no,pr,ps,psl"}, function(err, session) {
    var fields = session._source || session.fields;

    var fileNum;
    var itemPos = 0;
    async.eachLimit(fields.ps, 10, function(pos, nextCb) {
      if (pos < 0) {
        fileNum = pos * -1;
        return nextCb(null);
      }

      // Get the pcap file for this node a filenum, if it isn't opened then do the filename lookup and open it
      var opcap = Pcap.get("write"+fields.no + ":" + fileNum);
      if (!opcap.isOpen()) {
        Db.fileIdToFile(fields.no, fileNum, function(file) {

          if (!file) {
            console.log("WARNING - Only have SPI data, PCAP file no longer available", fields.no + '-' + fileNum);
            return nextCb("Only have SPI data, PCAP file no longer available for " + fields.no + '-' + fileNum);
          }

          var ipcap = Pcap.get("write"+fields.no + ":" + file.num);

          try {
            ipcap.openReadWrite(file.name, file);
          } catch (err) {
            console.log("ERROR - Couldn't open file for writing", err);
            return nextCb("Couldn't open file for writing " + err);
          }

          processFile(ipcap, pos, itemPos++, nextCb);
        });
      } else {
        processFile(opcap, pos, itemPos++, nextCb);
      }
    },
    function (pcapErr, results) {
      if (entire) {
        Db.deleteDocument(Db.id2Index(session._id), 'session', session._id, function(err, data) {
          endCb(pcapErr, fields);
        });
      } else {
        // Do the ES update
        var document = {
          doc: {
            scrubby: req.user.userId || "-",
            scrubat: new Date().getTime()
          }
        };
        Db.update(Db.id2Index(session._id), 'session', session._id, document, function(err, data) {
          endCb(pcapErr, fields);
        });
      }
    });
  });
}

app.get('/:nodeName/scrub/:id', checkProxyRequest, function(req, res) {
  if (!req.user.removeEnabled) {
    return res.send(JSON.stringify({success: false, text: "Need remove data privileges"}));
  }

  noCache(req, res);
  res.statusCode = 200;

  pcapScrub(req, res, req.params.id, false, function(err) {
    res.end();
  });
});

app.get('/:nodeName/delete/:id', checkProxyRequest, function(req, res) {
  if (!req.user.removeEnabled) {
    return res.send(JSON.stringify({success: false, text: "Need remove data privileges"}));
  }

  noCache(req, res);
  res.statusCode = 200;

  pcapScrub(req, res, req.params.id, true, function(err) {
    res.end();
  });
});


function scrubList(req, res, entire, list) {
  if (!list) {
    return res.end(JSON.stringify({success: false, text: "Missing list of sessions"}));
  }

  async.eachLimit(list, 10, function(item, nextCb) {
    var fields = item._source || item.fields;

    isLocalView(fields.no, function () {
      // Get from our DISK
      pcapScrub(req, res, item._id, entire, nextCb);
    },
    function () {
      // Get from remote DISK
      getViewUrl(fields.no, function(err, viewUrl, client) {
        var info = url.parse(viewUrl);
        info.path = Config.basePath(fields.no) + fields.no + (entire?"/delete/":"/scrub/") + item._id;
        info.agent = (client === http?internals.httpAgent:internals.httpsAgent);
        addAuth(info, req.user, fields.no);
        addCaTrust(info, fields.no);
        var preq = client.request(info, function(pres) {
          pres.on('end', function () {
            setImmediate(nextCb);
          });
        });
        preq.on('error', function (e) {
          console.log("ERROR - Couldn't proxy scrub request=", info, "\nerror=", e);
          nextCb(null);
        });
        preq.end();
      });
    });
  }, function(err) {
    return res.end(JSON.stringify({success: true, text: (entire?"Deleting of ":"Scrubbing of ") + list.length + " sessions complete"}));
  });
}

app.post('/scrub', function(req, res) {
  if (!req.user.removeEnabled) {
    return res.send(JSON.stringify({success: false, text: "Need remove data privileges"}));
  }

  if (req.body.ids) {
    var ids = queryValueToArray(req.body.ids);

    sessionsListFromIds(req, ids, ["no"], function(err, list) {
      scrubList(req, res, false, list);
    });
  } else if (req.query.expression) {
    sessionsListFromQuery(req, res, ["no"], function(err, list) {
      scrubList(req, res, false, list);
    });
  } else {
    res.end("Missing expression or list of ids");
  }
});

app.post('/delete', function(req, res) {
  if (!req.user.removeEnabled) {
    return res.send(JSON.stringify({success: false, text: "Need remove data privileges"}));
  }

  if (req.body.ids) {
    var ids = queryValueToArray(req.body.ids);

    sessionsListFromIds(req, ids, ["no"], function(err, list) {
      scrubList(req, res, true, list);
    });
  } else if (req.query.expression) {
    sessionsListFromQuery(req, res, ["no"], function(err, list) {
      scrubList(req, res, true, list);
    });
  } else {
    res.end("Missing expression or list of ids");
  }
});

//////////////////////////////////////////////////////////////////////////////////
//// Sending/Receive sessions
//////////////////////////////////////////////////////////////////////////////////
function sendSessionWorker(options, cb) {
  var packetslen = 0;
  var packets = [];
  var packetshdr;
  var ps = [-1];
  var tags = [];

  if (!options.saveId) {
    return cb({success: false, text: "Missing saveId"});
  }

  if (!options.cluster) {
    return cb({success: false, text: "Missing cluster"});
  }

  processSessionId(options.id, true, function(pcap, header) {
    packetshdr = header;
  }, function (pcap, packet, pcb, i) {
    packetslen += packet.length;
    packets[i] = packet;
    pcb(null);
  }, function (err, session) {
    var buffer;
    if (err || !packetshdr) {
      console.log("WARNING - No PCAP only sending SPI data err:", err);
      buffer = new Buffer(0);
      ps = [];
    } else {
      buffer = new Buffer(packetshdr.length + packetslen);
      var pos = 0;
      packetshdr.copy(buffer);
      pos += packetshdr.length;
      for(var i = 0, ilen = packets.length; i < ilen; i++) {
        ps.push(pos);
        packets[i].copy(buffer, pos);
        pos += packets[i].length;
      }
    }
    if (!session) {
      console.log("no session" , session, "err", err, "id", options.id);
      return;
    }
    session.id = options.id;
    session.ps = ps;
    delete session.fs;

    if (options.tags) {
      tags = options.tags.replace(/[^-a-zA-Z0-9_:,]/g, "").split(",");
      if (!session.ta) {
        session.ta = [];
      }
      session.ta = session.ta.concat(tags);
    }

    var molochClusters = Config.configMap("moloch-clusters");
    if (!molochClusters) {
      console.log("ERROR - sendSession is not configured");
      return cb();
    }

    var sobj = molochClusters[options.cluster];
    if (!sobj) {
      console.log("ERROR - moloch-clusters is not configured for " + options.cluster);
      return cb();
    }

    var info = url.parse(sobj.url + "/receiveSession?saveId=" + options.saveId);
    addAuth(info, options.user, options.nodeName, sobj.passwordSecret);
    info.method = "POST";

    var result = "";
    var client = info.protocol === "https:"?https:http;
    info.agent = (client === http?internals.httpAgent:internals.httpsAgent);
    addCaTrust(info, options.nodeName);
    var preq = client.request(info, function(pres) {
      pres.on('data', function (chunk) {
        result += chunk;
      });
      pres.on('end', function () {
        result = JSON.parse(result);
        if (!result.success) {
          console.log("ERROR sending session ", result);
        }
        cb();
      });
    });

    preq.on('error', function (e) {
      console.log("ERROR - Couldn't connect to ", info, "\nerror=", e);
      cb();
    });

    var sessionStr = JSON.stringify(session);
    var b = new Buffer(12);
    b.writeUInt32BE(Buffer.byteLength(sessionStr), 0);
    b.writeUInt32BE(buffer.length, 8);
    preq.write(b);
    preq.write(sessionStr);
    preq.write(buffer);
    preq.end();
  }, undefined, 10);
}

internals.sendSessionQueue = async.queue(sendSessionWorker, 10);

app.get('/:nodeName/sendSession/:id', checkProxyRequest, function(req, res) {
  noCache(req, res);
  res.statusCode = 200;

  var options = {
    user: req.user,
    cluster: req.query.cluster,
    id: req.params.id,
    saveId: req.query.saveId,
    tags: req.query.tags,
    nodeName: req.params.nodeName
  };

  internals.sendSessionQueue.push(options, res.end);
});

app.post('/:nodeName/sendSessions', checkProxyRequest, function(req, res) {
  noCache(req, res);
  res.statusCode = 200;

  if (req.body.ids === undefined ||
      req.query.cluster === undefined ||
      req.query.saveId === undefined ||
      req.query.tags === undefined) {
    return res.end();
  }

  var count = 0;
  var ids = queryValueToArray(req.body.ids);
  ids.forEach(function(id) {
    var options = {
      user: req.user,
      cluster: req.query.cluster,
      id: id,
      saveId: req.query.saveId,
      tags: req.query.tags,
      nodeName: req.params.nodeName
    };

    count++;
    internals.sendSessionQueue.push(options, function () {
      count--;
      if (count === 0) {
        return res.end();
      }
    });
  });
});


function sendSessionsList(req, res, list) {
  if (!list) {
    return res.end(JSON.stringify({success: false, text: "Missing list of sessions"}));
  }

  var saveId = Config.nodeName() + "-" + new Date().getTime().toString(36);

  async.eachLimit(list, 10, function(item, nextCb) {
    var fields = item._source || item.fields;
    isLocalView(fields.no, function () {
      var options = {
        user: req.user,
        cluster: req.body.cluster,
        id: item._id,
        saveId: saveId,
        tags: req.query.tags,
        nodeName: fields.no
      };
      // Get from our DISK
      internals.sendSessionQueue.push(options, nextCb);
    },
    function () {
      // Get from remote DISK
      getViewUrl(fields.no, function(err, viewUrl, client) {
        var info = url.parse(viewUrl);
        info.path = Config.basePath(fields.no) + fields.no + "/sendSession/" + item._id + "?saveId=" + saveId + "&cluster=" + req.body.cluster;
        info.agent = (client === http?internals.httpAgent:internals.httpsAgent);
        if (req.query.tags) {
          info.path += "&tags=" + req.query.tags;
        }
        addAuth(info, req.user, fields.no);
        addCaTrust(info, fields.no);
        var preq = client.request(info, function(pres) {
          pres.on('data', function (chunk) {
          });
          pres.on('end', function () {
            setImmediate(nextCb);
          });
        });
        preq.on('error', function (e) {
          console.log("ERROR - Couldn't proxy sendSession request=", info, "\nerror=", e);
          nextCb(null);
        });
        preq.end();
      });
    });
  }, function(err) {
    return res.end(JSON.stringify({success: true, text: "Sending of " + list.length + " sessions complete"}));
  });
}

var qlworking = {};
function sendSessionsListQL(pOptions, list, nextQLCb) {
  if (!list) {
    return;
  }

  var nodes = {};

  list.forEach(function (item) {
    if (!nodes[item.no]) {
      nodes[item.no] = [];
    }
    nodes[item.no].push(item.id);
  });

  var keys = Object.keys(nodes);

  var count = 0;
  async.eachLimit(keys, 15, function(node, nextCb) {
    isLocalView(node, function () {
      var sent = 0;
      nodes[node].forEach(function(item) {
        var options = {
          id: item,
          nodeName: node
        };
        Db.merge(options, pOptions);

        // Get from our DISK
        internals.sendSessionQueue.push(options, function () {
          sent++;
          if (sent === nodes[node].length) {
            nextCb();
          }
        });
      });
    },
    function () {
      // Get from remote DISK
      getViewUrl(node, function(err, viewUrl, client) {
        var info = url.parse(viewUrl);
        info.method = "POST";
        info.path = Config.basePath(node) + node + "/sendSessions?saveId=" + pOptions.saveId + "&cluster=" + pOptions.cluster;
        info.agent = (client === http?internals.httpAgent:internals.httpsAgent);
        if (pOptions.tags) {
          info.path += "&tags=" + pOptions.tags;
        }
        addAuth(info, pOptions.user, node);
        addCaTrust(info, node);
        var preq = client.request(info, function(pres) {
          pres.on('data', function (chunk) {
            qlworking[info.path] = "data";
          });
          pres.on('end', function () {
            delete qlworking[info.path];
            count++;
            setImmediate(nextCb);
          });
        });
        preq.on('error', function (e) {
          delete qlworking[info.path];
          console.log("ERROR - Couldn't proxy sendSession request=", info, "\nerror=", e);
          setImmediate(nextCb);
        });
        preq.setHeader('content-type', "application/x-www-form-urlencoded");
        preq.write("ids=");
        preq.write(nodes[node].join(","));
        preq.end();
        qlworking[info.path] = "sent";
      });
    });
  }, function(err) {
    nextQLCb();
  });
}

app.post('/receiveSession', function receiveSession(req, res) {
  if (!req.query.saveId) {
    return res.send({success: false, text: "Missing saveId"});
  }

  // JS Static Variable :)
  receiveSession.saveIds = receiveSession.saveIds || {};

  var saveId = receiveSession.saveIds[req.query.saveId];
  if (!saveId) {
    saveId = receiveSession.saveIds[req.query.saveId] = {start: 0};
  }

  var sessionlen = -1;
  var filelen = -1;
  var written = 0;
  var session = null;
  var buffer;
  var file;
  var writeHeader;

  function makeFilename(cb) {
    if (saveId.filename) {
      return cb(saveId.filename);
    }

    // Just keep calling ourselves every 100 ms until we have a filename
    if (saveId.inProgress) {
      return setTimeout(makeFilename, 100, cb);
    }

    saveId.inProgress = 1;
    Db.getSequenceNumber("fn-" + Config.nodeName(), function (err, seq) {
      var filename = Config.get("pcapDir") + "/" + Config.nodeName() + "-" + seq + "-" + req.query.saveId + ".pcap";
      saveId.seq      = seq;
      Db.indexNow("files", "file", Config.nodeName() + "-" + saveId.seq, {num: saveId.seq, name: filename, first: session.fp, node: Config.nodeName(), filesize: -1, locked: 1}, function() {
        cb(filename);
        saveId.filename = filename; // Don't set the saveId.filename until after the first request completes its callback.
      });
    });
  }

  function saveSession() {
    function tags(container, field, prefix, cb) {
      if (!container[field]) {
        return cb(null);
      }

      mapTags(session[field], prefix, function (err, tagIds) {
        session[field] = tagIds;
        cb(null);
      });
    }

    async.parallel([
      function(parallelCb) {
        tags(session, "ta", "", parallelCb);
      },
      function(parallelCb) {
        tags(session, "hh1", "http:header:", parallelCb);
      },
      function(parallelCb) {
        tags(session, "hh2", "http:header:", parallelCb);
      }],
      function() {
        var id = session.id;
        delete session.id;
        Db.indexNow(Db.id2Index(id), "session", id, session, function(err, info) {
        });
      }
    );
  }

  function chunkWrite(chunk) {
    // Write full chunk if first packet and writeHeader or not first packet
    if (writeHeader || written !== 0) {
      writeHeader = false;
      file.write(chunk);
    } else {
      file.write(chunk.slice(24));
    }
    written += chunk.length; // Pretend we wrote it all
  }

  req.on('data', function(chunk) {
    // If the file is open, just write the current chunk
    if (file) {
      return chunkWrite(chunk);
    }

    // If no file is open, then save the current chunk to the end of the buffer.
    if (!buffer) {
      buffer = chunk;
    } else {
      buffer = Buffer.concat([buffer, chunk]);
    }

    // Found the lengths
    if (sessionlen === -1 && (buffer.length >= 12)) {
      sessionlen = buffer.readUInt32BE(0);
      filelen    = buffer.readUInt32BE(8);
      buffer = buffer.slice(12);
    }

    // If we know the session len and haven't read the session
    if (sessionlen !== -1 && !session && buffer.length >= sessionlen) {
      session = JSON.parse(buffer.toString("utf8", 0, sessionlen));
      session.no = Config.nodeName();
      buffer = buffer.slice(sessionlen);

      if (filelen > 0) {
        req.pause();

        makeFilename(function (filename) {
          req.resume();
          session.ps[0] = - saveId.seq;
          session.fs = [saveId.seq];

          if (saveId.start === 0) {
            file = fs.createWriteStream(filename, {flags: "w"});
          } else {
            file = fs.createWriteStream(filename, {start: saveId.start, flags: "r+"});
          }
          writeHeader = saveId.start === 0;

          // Adjust packet location based on where we start writing
          if (saveId.start > 0) {
            for (var p = 1, plen = session.ps.length; p < plen; p++) {
              session.ps[p] += (saveId.start - 24);
            }
          }

          // Filelen always includes header, if we don't write header subtract it
          saveId.start += filelen;
          if (!writeHeader) {
            saveId.start -= 24;
          }

          // Still more data in buffer, start of pcap
          if (buffer.length > 0) {
            chunkWrite(buffer);
          }

          saveSession();
        });
      } else {
        saveSession();
      }
    }
  });

  req.on('end', function(chunk) {
    if (file) {
      file.end();
    }
    return res.send({success: true});
  });
});

app.post('/sendSessions', function(req, res) {
  if (req.body.ids) {
    var ids = queryValueToArray(req.body.ids);

    sessionsListFromIds(req, ids, ["no"], function(err, list) {
      sendSessionsList(req, res, list);
    });
  } else {
    sessionsListFromQuery(req, res, ["no"], function(err, list) {
      sendSessionsList(req, res, list);
    });
  }
});

app.post('/upload', function(req, res) {
  var exec = require('child_process').exec,
      child;

  var tags = "";
  if (req.body.tag) {
    var t = req.body.tag.replace(/[^-a-zA-Z0-9_:,]/g, "").split(",");
    t.forEach(function(tag) {
      if (tag.length > 0) {
        tags += " --tag " + tag;
      }
    });
  }

  var cmd = Config.get("uploadCommand")
              .replace("{TAGS}", tags)
              .replace("{NODE}", Config.nodeName())
              .replace("{TMPFILE}", req.files.file.path)
              .replace("{CONFIG}", Config.getConfigFile());
  console.log("upload command: ", cmd);
  child = exec(cmd, function (error, stdout, stderr) {
    res.write("<b>" + cmd + "</b><br>");
    res.write("<pre>");
    res.write(stdout);
    res.end("</pre>");
    if (error !== null) {
      console.log("exec error: " + error);
    }
    fs.unlink(req.files.file.path);
  });
});

if (Config.get("regressionTests")) {
  app.post('/shutdown', function(req, res) {
    Db.close();
    process.exit(0);
    throw new Error("Exiting");
  });
  app.post('/flushCache', function(req, res) {
    Db.flushCache();
    res.send("{}");
  });
}

app.use(function(req,res) {
  res.status(404);
  // respond with html page
  if (req.accepts('html')) {
    return res.render('404.jade', {
      user: req.user,
      title: makeTitle(req, 'Error'),
      titleLink: 'errorLink'
    });
  }
  res.type('txt').send('Page not found');

});


//////////////////////////////////////////////////////////////////////////////////
//// Cron Queries
//////////////////////////////////////////////////////////////////////////////////

/* Process a single cron query.  At max it will process 24 hours worth of data
 * to give other queries a chance to run.  It searches for the first time range
 * where there is an available index.
 */
function processCronQuery(cq, options, query, endTime, cb) {
  if (Config.debug > 2) {
    console.log("CRON", cq.name, cq.creator, "- processCronQuery(", cq, options, query, endTime, ")");
  }

  var singleEndTime;
  var count = 0;
  async.doWhilst(function(whilstCb) {
    // Process at most 24 hours
    singleEndTime = Math.min(endTime, cq.lpValue + 24*60*60);
    query.query.bool.filter[0] = {range: {lp: {gt: cq.lpValue, lte: singleEndTime}}};

    if (Config.debug > 2) {
      console.log("CRON", cq.name, cq.creator, "- start:", new Date(cq.lpValue*1000), "stop:", new Date(singleEndTime*1000), "end:", new Date(endTime*1000), "remaining runs:", ((endTime-singleEndTime)/(24*60*60.0)));
    }

    Db.getIndices(cq.lpValue, singleEndTime, Config.get("rotateIndex", "daily"), function(indices) {

      // There are no matching indices, continue while loop
      if (indices === "sessions-*") {
        cq.lpValue += 24*60*60;
        return setImmediate(whilstCb, null);
      }

      // We have found some indices, now scroll thru ES
      Db.search(indices, 'session', query, {scroll: '600s'}, function getMoreUntilDone(err, result) {
        function doNext() {
          count += result.hits.hits.length;

          // No more data, all done
          if (result.hits.hits.length === 0) {
            return setImmediate(whilstCb, "DONE");
          } else {
            var document = { doc: { count: (query.count || 0) + count} };
            Db.update("queries", "query", options.qid, document, {refresh: 1}, function () {});
          }

          Db.scroll({
            body: result._scroll_id,
            scroll: '600s'
          }, getMoreUntilDone);
        }

        if (err || result.error) {
          console.log("cronQuery error", err, (result?result.error:null), "for", cq);
          return setImmediate(whilstCb, "ERR");
        }

        var ids = [];
        var hits = result.hits.hits;
        var i, ilen;
        if (cq.action.indexOf("forward:") === 0) {
          for (i = 0, ilen = hits.length; i < ilen; i++) {
            ids.push({id: hits[i]._id, no: hits[i]._source.no});
          }

          sendSessionsListQL(options, ids, doNext);
        } else if (cq.action.indexOf("tag") === 0) {
          for (i = 0, ilen = hits.length; i < ilen; i++) {
            ids.push(hits[i]._id);
          }

          if (Config.debug > 1) {
            console.log("CRON", cq.name, cq.creator, "- Updating tags:", ids.length);
          }

          var tags = options.tags.split(",");
          mapTags(tags, "", function(err, tagIds) {
            sessionsListFromIds(null, ids, ["ta", "tags-term", "no"], function(err, list) {
              addTagsList(tagIds, tags, list, doNext);
            });
          });
        } else {
          console.log("Unknown action", cq);
          doNext();
        }
      });
    });
  }, function () {
    if (Config.debug > 1) {
      console.log("CRON", cq.name, cq.creator, "- Continue process", singleEndTime, endTime);
    }
    return singleEndTime !== endTime;
  }, function (err) {
    cb(count, singleEndTime);
  });
}

function processCronQueries() {
  if (internals.cronRunning) {
    console.log("processQueries already running", qlworking);
    return;
  }
  internals.cronRunning = true;
  if (Config.debug) {
    console.log("CRON - cronRunning set to true");
  }

  var repeat;
  async.doWhilst(function(whilstCb) {
    repeat = false;
    Db.search("queries", "query", {size: 1000}, function(err, data) {
      if (err) {
        internals.cronRunning = false;
        console.log("processCronQueries", err);
        return setImmediate(whilstCb, err);
      }
      var queries = {};
      data.hits.hits.forEach(function(item) {
        queries[item._id] = item._source;
      });

      // Delayed by the max Timeout
      var endTime = Math.floor(Date.now()/1000) - internals.cronTimeout;

      // Save incase reload happens while running
      var molochClusters = Config.configMap("moloch-clusters");

      // Go thru the queries, fetch the user, make the query
      async.eachSeries(Object.keys(queries), function (qid, forQueriesCb) {
        var cq = queries[qid];
        var cluster = null;
        var req, res;

        if (Config.debug > 1) {
          console.log("CRON - Running", qid, cq);
        }

        if (!cq.enabled || endTime < cq.lpValue) {
          return forQueriesCb();
        }

        if (cq.action.indexOf("forward:") === 0) {
          cluster = cq.action.substring(8);
        }

        Db.getUserCache(cq.creator, function(err, user) {
          if (err && !user) {return forQueriesCb();}
          if (!user || !user.found) {console.log("User", cq.creator, "doesn't exist"); return forQueriesCb(null);}
          if (!user._source.enabled) {console.log("User", cq.creator, "not enabled"); return forQueriesCb();}
          user = user._source;

          var options = {
            user: user,
            cluster: cluster,
            saveId: Config.nodeName() + "-" + new Date().getTime().toString(36),
            tags: cq.tags.replace(/[^-a-zA-Z0-9_:,]/g, ""),
            qid: qid
          };

          molochparser.parser.yy = {emailSearch: user.emailSearch === true,
                                      fieldsMap: Config.getFieldsMap()};

          var query = {from: 0,
                       size: 1000,
                       query: {bool: {filter: [{}]}},
                       _source: ["_id", "no"]
                      };

          try {
            query.query.bool.filter.push(molochparser.parse(cq.query));
          } catch (e) {
            console.log("Couldn't compile cron query expression", cq, e);
            return forQueriesCb();
          }

          if (user.expression && user.expression.length > 0) {
            try {
              // Expression was set by admin, so assume email search ok
              molochparser.parser.yy.emailSearch = true;
              var userExpression = molochparser.parse(user.expression);
              query.query.bool.filter.push(userExpression);
            } catch (e) {
              console.log("Couldn't compile user forced expression", user.expression, e);
              return forQueriesCb();
            }
          }

          lookupQueryItems(query.query.bool.filter, function (lerr) {
            processCronQuery(cq, options, query, endTime, function (count, lpValue) {
              if (Config.debug > 1) {
                console.log("CRON - setting lpValue", new Date(lpValue*1000));
              }
              // Do the ES update
              var document = {
                doc: {
                  lpValue: lpValue,
                  lastRun: Math.floor(Date.now()/1000),
                  count: (queries[qid].count || 0) + count
                }
              };
              Db.update("queries", "query", qid, document, {refresh: 1}, function () {
                // If there is more time to catch up on, repeat the loop, although other queries
                // will get processed first to be fair
                if (lpValue !== endTime) {
                  repeat = true;
                }
                return forQueriesCb();
              });
            });
          });
        });
      }, function(err) {
        if (Config.debug > 1) {
          console.log("CRON - Finished one pass of all crons");
        }
        return setImmediate(whilstCb, err);
      });
    });
  }, function () {
    if (Config.debug > 1) {
       console.log("CRON - Process again: ", repeat);
    }
    return repeat;
  }, function (err) {
    if (Config.debug) {
      console.log("CRON - Should be up to date");
    }
    internals.cronRunning = false;
  });
}

//////////////////////////////////////////////////////////////////////////////////
//// Main
//////////////////////////////////////////////////////////////////////////////////
function main () {
  Db.checkVersion(MIN_DB_VERSION, Config.get("passwordSecret") !== undefined);
  Db.healthCache(function(err, health) {
    internals.clusterName = health.cluster_name;
  });

  Db.nodesStats({metric: "fs"}, function (err, info) {
    info.nodes.timestamp = new Date().getTime();
    internals.previousNodeStats.push(info.nodes);
  });

  expireCheckAll();
  setInterval(expireCheckAll, 60*1000);

  loadFields();
  setInterval(loadFields, 2*60*1000);

  loadPlugins();

  createSessionDetail();
  setInterval(createSessionDetail, 5*60*1000);

  createRightClicks();
  setInterval(createRightClicks, 5*60*1000);

  if (Config.get("cronQueries", false)) {
    console.log("This node will process Cron Queries, delayed by", internals.cronTimeout, "seconds");
    setInterval(processCronQueries, 60*1000);
    setTimeout(processCronQueries, 1000);
  }

  var server;
  if (Config.isHTTPS()) {
    server = https.createServer({key: Config.keyFileData, cert: Config.certFileData}, app);
  } else {
    server = http.createServer(app);
  }

  var viewHost = Config.get("viewHost", undefined);
  if (internals.userNameHeader !== undefined && viewHost !== "localhost" && viewHost !== "127.0.0.1") {
    console.log("SECURITY WARNING - when userNameHeader is set, viewHost should be localhost or use iptables");
  }

  server
    .on('error', function (e) {
      console.log("ERROR - couldn't listen on port", Config.get("viewPort", "8005"), "is viewer already running?");
      process.exit(1);
      throw new Error("Exiting");
    })
    .on('listening', function (e) {
      console.log("Express server listening on port %d in %s mode", server.address().port, app.settings.env);
    })
    .listen(Config.get("viewPort", "8005"), viewHost);
}
//////////////////////////////////////////////////////////////////////////////////
//// DB
//////////////////////////////////////////////////////////////////////////////////
Db.initialize({host: internals.elasticBase,
               prefix: Config.get("prefix", ""),
               usersHost: Config.get("usersElasticsearch"),
               usersPrefix: Config.get("usersPrefix"),
               nodeName: Config.nodeName(),
               dontMapTags: Config.get("multiES", false)}, main);<|MERGE_RESOLUTION|>--- conflicted
+++ resolved
@@ -893,11 +893,7 @@
 });
 
 // angular app pages
-<<<<<<< HEAD
-app.get(['/sessions', '/help', '/settings', '/files', '/stats', '/spiview'], checkWebEnabled, function(req, res) {
-=======
-app.get(['/sessions', '/help', '/settings', '/files', '/stats', '/connections'], checkWebEnabled, function(req, res) {
->>>>>>> 80f65e64
+app.get(['/sessions', '/help', '/settings', '/files', '/stats', '/spiview', '/connections'], checkWebEnabled, function(req, res) {
   // send cookie for basic, non admin functions
   res.cookie(
      'MOLOCH-COOKIE',
