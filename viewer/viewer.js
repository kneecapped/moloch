--- conflicted
+++ resolved
@@ -2964,14 +2964,9 @@
       graph.interval = query.aggregations.dbHisto.histogram.interval;
     }
 
-<<<<<<< HEAD
-    //console.log("sessions.json query indices", indices);
-    //console.log("sessions.json query", JSON.stringify(query));
-=======
     if (Config.debug) {
       console.log("sessions.json query", JSON.stringify(query, null, 1));
     }
->>>>>>> 154d1529
 
     async.parallel({
       sessions: function (sessionsCb) {
