--- conflicted
+++ resolved
@@ -1365,23 +1365,13 @@
     my @parts = split(/\./, $esversion->{version}->{number});
     $main::esVersion = int($parts[0]*100*100) + int($parts[1]*100) + int($parts[2]);
 
-<<<<<<< HEAD
-    if ($main::esVersion < 50600 ||
+    if ($main::esVersion < 50500 ||
         $main::esVersion >= 70000)
-    {
-        print("Currently using Elasticsearch version ", $esversion->{version}->{number}, " which isn't supported\n",
-              "* < 5.6.0 are not supported\n",
-              "* 5.6.x is recommended\n",
-              "* >= 6.x is supported but not well tested\n",
-=======
-    if ($main::esVersion < 50500 ||
-        $main::esVersion >= 60000)
     {
         print("Currently using Elasticsearch version ", $esversion->{version}->{number}, " which isn't supported\n",
               "* < 5.5.0 are not supported\n",
               "* 5.6.x is recommended\n",
-              "* >= 6.x are not supported\n",
->>>>>>> fa350c64
+              "* >= 6.x is supported but not well tested\n",
               "\n",
               "Instructions: https://github.com/aol/moloch/wiki/FAQ#How_do_I_upgrade_elasticsearch\n",
               "Make sure to restart any viewer or capture after upgrading!\n"
