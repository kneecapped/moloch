--- conflicted
+++ resolved
@@ -1,7 +1,18 @@
-<<<<<<< HEAD
 NOTICE: If upgrading read https://github.com/aol.moloch/wiki/FAQ#How_do_I_upgrade_to_Moloch_1
 
-NOTICE: ES 5.6 and node 6.x required
+ES Support:
+  * Moloch 1.0.x  supports ES > 5.5.0, most of 6.x, not 7.x
+  * Moloch 0.50.x supports ES > 5.5.0, not 6.x
+  * Moloch 0.20.x supports ES 2.4.x, > 5.3,1 not 6.x
+
+Node Support:
+  * Moloch > 0.20.x requires NodeJS 6.x
+  * Moloch > 0.16.x requires NodeJS 4.x
+
+NOTICE: Upgrading from versions prior to 0.18.0 or prior to ES 5 require an
+        outage for db.pl upgrade see: https://github.com/aol/moloch/wiki/FAQ#How_do_I_upgrade_to_ES_5x
+
+NOTICE: Restart wiseService before capture when upgrading
 
 1.0.0 2018/02/XX
   - NOTICE: Supported ES Versions: 5.6.x, 6.x
@@ -15,23 +26,8 @@
   - capture - use maxminddb instead of geoip now (issue #771)
   - all - Country codes are now 2 letters instead of 3 letters
 
-=======
-ES Support:
-  * Moloch 0.50.x supports ES > 5.5.0, not 6.x
-  * Moloch 0.20.x supports ES 2.4.x, > 5.3,1 not 6.x
-
-Node Support:
-  * Moloch > 0.20.x requires NodeJS 6.x
-  * Moloch > 0.16.x requires NodeJS 4.x
-
-NOTICE: Upgrading from versions prior to 0.18.0 or prior to ES 5 require an
-        outage for db.pl upgrade see: https://github.com/aol/moloch/wiki/FAQ#How_do_I_upgrade_to_ES_5x
-
-NOTICE: Restart wiseService before capture when upgrading
-
 0.50.0 2017/01/XX
   - NOTICE: Supported ES Versions: > 5.5.x, 6.x is NOT supported
->>>>>>> fa350c64
 
 0.20.2 2017/01/04
   - NOTICE: Supported ES Versions: 2.4.x, > 5.3.1, 6.x is NOT supported
